--- conflicted
+++ resolved
@@ -209,18 +209,8 @@
 
   // Logs user removed lines in edit/write tool response.
   GEMINI_CLI_USER_REMOVED_LINES = 50,
-
-  // ==========================================================================
-<<<<<<< HEAD
-  // Conversation Finished Event Keys
-  // ===========================================================================
-
-  // Logs the approval mode
-  GEMINI_CLI_APPROVAL_MODE = 51,
-
-  // Logs the number of turns
-  GEMINI_CLI_CONVERSATION_TURN_COUNT = 52,
-=======
+  
+  // ==========================================================================
   // Kitty Sequence Overflow Event Keys
   // ===========================================================================
 
@@ -229,7 +219,16 @@
 
   // Logs the truncated kitty sequence.
   GEMINI_CLI_KITTY_TRUNCATED_SEQUENCE = 52,
->>>>>>> e4473a90
+
+  // ==========================================================================
+  // Conversation Finished Event Keys
+  // ===========================================================================
+
+  // Logs the approval mode
+  GEMINI_CLI_APPROVAL_MODE = 54,
+
+  // Logs the number of turns
+  GEMINI_CLI_CONVERSATION_TURN_COUNT = 55,
 }
 
 export function getEventMetadataKey(
