--- conflicted
+++ resolved
@@ -4,13 +4,8 @@
  * SPDX-License-Identifier: Apache-2.0
  */
 
-<<<<<<< HEAD
 import type {
-=======
-import {
   AnyToolInvocation,
-  AuthType,
->>>>>>> 4c1c6d2b
   CompletedToolCall,
   ContentGeneratorConfig,
   ErroredToolCall,
