--- conflicted
+++ resolved
@@ -10,11 +10,8 @@
   AuthType,
   ContentGeneratorConfig,
 } from '../core/contentGenerator.js';
-<<<<<<< HEAD
 import { createContentGeneratorConfig } from '../core/contentGenerator.js';
-=======
-import { UserTierId } from '../code_assist/types.js';
->>>>>>> cdbe2fff
+import type { UserTierId } from '../code_assist/types.js';
 import { ToolRegistry } from '../tools/tool-registry.js';
 import { LSTool } from '../tools/ls.js';
 import { ReadFileTool } from '../tools/read-file.js';
