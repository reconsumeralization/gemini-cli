/**
 * @license
 * Copyright 2025 Google LLC
 * SPDX-License-Identifier: Apache-2.0
 */

import { describe, it, expect, vi } from 'vitest';
import type { ToolCall, ValidatingToolCall } from './coreToolScheduler.js';
import {
  CoreToolScheduler,
<<<<<<< HEAD
  convertToFunctionResponse,
} from './coreToolScheduler.js';
import type {
=======
  ToolCall,
  WaitingToolCall,
  convertToFunctionResponse,
} from './coreToolScheduler.js';
import {
  BaseDeclarativeTool,
  BaseToolInvocation,
>>>>>>> 4c1c6d2b
  ToolCallConfirmationDetails,
  ToolConfirmationPayload,
  ToolInvocation,
  ToolResult,
  Config,
<<<<<<< HEAD
} from '../index.js';
import { Icon } from '../index.js';
import { BaseTool, ToolConfirmationOutcome } from '../index.js';
import type { Part, PartListUnion } from '@google/genai';

import type {
  ModifiableTool,
  ModifyContext,
} from '../tools/modifiable-tool.js';
=======
  Kind,
  ApprovalMode,
  ToolRegistry,
} from '../index.js';
import { Part, PartListUnion } from '@google/genai';
import { MockModifiableTool, MockTool } from '../test-utils/tools.js';

class TestApprovalTool extends BaseDeclarativeTool<{ id: string }, ToolResult> {
  static readonly Name = 'testApprovalTool';
>>>>>>> 4c1c6d2b

  constructor(private config: Config) {
    super(
      TestApprovalTool.Name,
      'TestApprovalTool',
      'A tool for testing approval logic',
      Kind.Edit,
      {
        properties: { id: { type: 'string' } },
        required: ['id'],
        type: 'object',
      },
    );
  }

  protected createInvocation(params: {
    id: string;
  }): ToolInvocation<{ id: string }, ToolResult> {
    return new TestApprovalInvocation(this.config, params);
  }
}

class TestApprovalInvocation extends BaseToolInvocation<
  { id: string },
  ToolResult
> {
  constructor(
    private config: Config,
    params: { id: string },
  ) {
    super(params);
  }

  getDescription(): string {
    return `Test tool ${this.params.id}`;
  }

  override async shouldConfirmExecute(): Promise<
    ToolCallConfirmationDetails | false
  > {
    // Need confirmation unless approval mode is AUTO_EDIT
    if (this.config.getApprovalMode() === ApprovalMode.AUTO_EDIT) {
      return false;
    }

    return {
      type: 'edit',
      title: `Confirm Test Tool ${this.params.id}`,
      fileName: `test-${this.params.id}.txt`,
      filePath: `/test-${this.params.id}.txt`,
      fileDiff: 'Test diff content',
      originalContent: '',
      newContent: 'Test content',
      onConfirm: async (outcome: ToolConfirmationOutcome) => {
        if (outcome === ToolConfirmationOutcome.ProceedAlways) {
          this.config.setApprovalMode(ApprovalMode.AUTO_EDIT);
        }
      },
    };
  }

  async execute(): Promise<ToolResult> {
    return {
      llmContent: `Executed test tool ${this.params.id}`,
      returnDisplay: `Executed test tool ${this.params.id}`,
    };
  }
}

describe('CoreToolScheduler', () => {
  it('should cancel a tool call if the signal is aborted before confirmation', async () => {
    const mockTool = new MockTool();
    mockTool.shouldConfirm = true;
    const declarativeTool = mockTool;
    const mockToolRegistry = {
      getTool: () => declarativeTool,
      getFunctionDeclarations: () => [],
      tools: new Map(),
      discovery: {},
      registerTool: () => {},
      getToolByName: () => declarativeTool,
      getToolByDisplayName: () => declarativeTool,
      getTools: () => [],
      discoverTools: async () => {},
      getAllTools: () => [],
      getToolsByServer: () => [],
    } as unknown as ToolRegistry;

    const onAllToolCallsComplete = vi.fn();
    const onToolCallsUpdate = vi.fn();

    const mockConfig = {
      getSessionId: () => 'test-session-id',
      getUsageStatisticsEnabled: () => true,
      getDebugMode: () => false,
      getApprovalMode: () => ApprovalMode.DEFAULT,
      getContentGeneratorConfig: () => ({
        model: 'test-model',
        authType: 'oauth-personal',
      }),
      getToolRegistry: () => mockToolRegistry,
    } as unknown as Config;

    const scheduler = new CoreToolScheduler({
      config: mockConfig,
      onAllToolCallsComplete,
      onToolCallsUpdate,
      getPreferredEditor: () => 'vscode',
      onEditorClose: vi.fn(),
    });

    const abortController = new AbortController();
    const request = {
      callId: '1',
      name: 'mockTool',
      args: {},
      isClientInitiated: false,
      prompt_id: 'prompt-id-1',
    };

    abortController.abort();
    await scheduler.schedule([request], abortController.signal);

    expect(onAllToolCallsComplete).toHaveBeenCalled();
    const completedCalls = onAllToolCallsComplete.mock
      .calls[0][0] as ToolCall[];
    expect(completedCalls[0].status).toBe('cancelled');
  });
});

describe('CoreToolScheduler with payload', () => {
  it('should update args and diff and execute tool when payload is provided', async () => {
    const mockTool = new MockModifiableTool();
    const declarativeTool = mockTool;
    const mockToolRegistry = {
      getTool: () => declarativeTool,
      getFunctionDeclarations: () => [],
      tools: new Map(),
      discovery: {},
      registerTool: () => {},
      getToolByName: () => declarativeTool,
      getToolByDisplayName: () => declarativeTool,
      getTools: () => [],
      discoverTools: async () => {},
      getAllTools: () => [],
      getToolsByServer: () => [],
    } as unknown as ToolRegistry;

    const onAllToolCallsComplete = vi.fn();
    const onToolCallsUpdate = vi.fn();

    const mockConfig = {
      getSessionId: () => 'test-session-id',
      getUsageStatisticsEnabled: () => true,
      getDebugMode: () => false,
      getApprovalMode: () => ApprovalMode.DEFAULT,
      getContentGeneratorConfig: () => ({
        model: 'test-model',
        authType: 'oauth-personal',
      }),
      getToolRegistry: () => mockToolRegistry,
    } as unknown as Config;

    const scheduler = new CoreToolScheduler({
      config: mockConfig,
      onAllToolCallsComplete,
      onToolCallsUpdate,
      getPreferredEditor: () => 'vscode',
      onEditorClose: vi.fn(),
    });

    const abortController = new AbortController();
    const request = {
      callId: '1',
      name: 'mockModifiableTool',
      args: {},
      isClientInitiated: false,
      prompt_id: 'prompt-id-2',
    };

    await scheduler.schedule([request], abortController.signal);

    await vi.waitFor(() => {
      const awaitingCall = onToolCallsUpdate.mock.calls.find(
        (call) => call[0][0].status === 'awaiting_approval',
      )?.[0][0];
      expect(awaitingCall).toBeDefined();
    });

    const awaitingCall = onToolCallsUpdate.mock.calls.find(
      (call) => call[0][0].status === 'awaiting_approval',
    )?.[0][0];
    const confirmationDetails = awaitingCall.confirmationDetails;

    if (confirmationDetails) {
      const payload: ToolConfirmationPayload = { newContent: 'final version' };
      await confirmationDetails.onConfirm(
        ToolConfirmationOutcome.ProceedOnce,
        payload,
      );
    }

    expect(onAllToolCallsComplete).toHaveBeenCalled();
    const completedCalls = onAllToolCallsComplete.mock
      .calls[0][0] as ToolCall[];
    expect(completedCalls[0].status).toBe('success');
    expect(mockTool.executeFn).toHaveBeenCalledWith({
      newContent: 'final version',
    });
  });
});

describe('convertToFunctionResponse', () => {
  const toolName = 'testTool';
  const callId = 'call1';

  it('should handle simple string llmContent', () => {
    const llmContent = 'Simple text output';
    const result = convertToFunctionResponse(toolName, callId, llmContent);
    expect(result).toEqual({
      functionResponse: {
        name: toolName,
        id: callId,
        response: { output: 'Simple text output' },
      },
    });
  });

  it('should handle llmContent as a single Part with text', () => {
    const llmContent: Part = { text: 'Text from Part object' };
    const result = convertToFunctionResponse(toolName, callId, llmContent);
    expect(result).toEqual({
      functionResponse: {
        name: toolName,
        id: callId,
        response: { output: 'Text from Part object' },
      },
    });
  });

  it('should handle llmContent as a PartListUnion array with a single text Part', () => {
    const llmContent: PartListUnion = [{ text: 'Text from array' }];
    const result = convertToFunctionResponse(toolName, callId, llmContent);
    expect(result).toEqual({
      functionResponse: {
        name: toolName,
        id: callId,
        response: { output: 'Text from array' },
      },
    });
  });

  it('should handle llmContent with inlineData', () => {
    const llmContent: Part = {
      inlineData: { mimeType: 'image/png', data: 'base64...' },
    };
    const result = convertToFunctionResponse(toolName, callId, llmContent);
    expect(result).toEqual([
      {
        functionResponse: {
          name: toolName,
          id: callId,
          response: {
            output: 'Binary content of type image/png was processed.',
          },
        },
      },
      llmContent,
    ]);
  });

  it('should handle llmContent with fileData', () => {
    const llmContent: Part = {
      fileData: { mimeType: 'application/pdf', fileUri: 'gs://...' },
    };
    const result = convertToFunctionResponse(toolName, callId, llmContent);
    expect(result).toEqual([
      {
        functionResponse: {
          name: toolName,
          id: callId,
          response: {
            output: 'Binary content of type application/pdf was processed.',
          },
        },
      },
      llmContent,
    ]);
  });

  it('should handle llmContent as an array of multiple Parts (text and inlineData)', () => {
    const llmContent: PartListUnion = [
      { text: 'Some textual description' },
      { inlineData: { mimeType: 'image/jpeg', data: 'base64data...' } },
      { text: 'Another text part' },
    ];
    const result = convertToFunctionResponse(toolName, callId, llmContent);
    expect(result).toEqual([
      {
        functionResponse: {
          name: toolName,
          id: callId,
          response: { output: 'Tool execution succeeded.' },
        },
      },
      ...llmContent,
    ]);
  });

  it('should handle llmContent as an array with a single inlineData Part', () => {
    const llmContent: PartListUnion = [
      { inlineData: { mimeType: 'image/gif', data: 'gifdata...' } },
    ];
    const result = convertToFunctionResponse(toolName, callId, llmContent);
    expect(result).toEqual([
      {
        functionResponse: {
          name: toolName,
          id: callId,
          response: {
            output: 'Binary content of type image/gif was processed.',
          },
        },
      },
      ...llmContent,
    ]);
  });

  it('should handle llmContent as a generic Part (not text, inlineData, or fileData)', () => {
    const llmContent: Part = { functionCall: { name: 'test', args: {} } };
    const result = convertToFunctionResponse(toolName, callId, llmContent);
    expect(result).toEqual({
      functionResponse: {
        name: toolName,
        id: callId,
        response: { output: 'Tool execution succeeded.' },
      },
    });
  });

  it('should handle empty string llmContent', () => {
    const llmContent = '';
    const result = convertToFunctionResponse(toolName, callId, llmContent);
    expect(result).toEqual({
      functionResponse: {
        name: toolName,
        id: callId,
        response: { output: '' },
      },
    });
  });

  it('should handle llmContent as an empty array', () => {
    const llmContent: PartListUnion = [];
    const result = convertToFunctionResponse(toolName, callId, llmContent);
    expect(result).toEqual([
      {
        functionResponse: {
          name: toolName,
          id: callId,
          response: { output: 'Tool execution succeeded.' },
        },
      },
    ]);
  });

  it('should handle llmContent as a Part with undefined inlineData/fileData/text', () => {
    const llmContent: Part = {}; // An empty part object
    const result = convertToFunctionResponse(toolName, callId, llmContent);
    expect(result).toEqual({
      functionResponse: {
        name: toolName,
        id: callId,
        response: { output: 'Tool execution succeeded.' },
      },
    });
  });
});

class MockEditToolInvocation extends BaseToolInvocation<
  Record<string, unknown>,
  ToolResult
> {
  constructor(params: Record<string, unknown>) {
    super(params);
  }

  getDescription(): string {
    return 'A mock edit tool invocation';
  }

  override async shouldConfirmExecute(
    _abortSignal: AbortSignal,
  ): Promise<ToolCallConfirmationDetails | false> {
    return {
      type: 'edit',
      title: 'Confirm Edit',
      fileName: 'test.txt',
      filePath: 'test.txt',
      fileDiff:
        '--- test.txt\n+++ test.txt\n@@ -1,1 +1,1 @@\n-old content\n+new content',
      originalContent: 'old content',
      newContent: 'new content',
      onConfirm: async () => {},
    };
  }

  async execute(_abortSignal: AbortSignal): Promise<ToolResult> {
    return {
      llmContent: 'Edited successfully',
      returnDisplay: 'Edited successfully',
    };
  }
}

class MockEditTool extends BaseDeclarativeTool<
  Record<string, unknown>,
  ToolResult
> {
  constructor() {
    super('mockEditTool', 'mockEditTool', 'A mock edit tool', Kind.Edit, {});
  }

  protected createInvocation(
    params: Record<string, unknown>,
  ): ToolInvocation<Record<string, unknown>, ToolResult> {
    return new MockEditToolInvocation(params);
  }
}

describe('CoreToolScheduler edit cancellation', () => {
  it('should preserve diff when an edit is cancelled', async () => {
    const mockEditTool = new MockEditTool();
    const mockToolRegistry = {
      getTool: () => mockEditTool,
      getFunctionDeclarations: () => [],
      tools: new Map(),
      discovery: {},
      registerTool: () => {},
      getToolByName: () => mockEditTool,
      getToolByDisplayName: () => mockEditTool,
      getTools: () => [],
      discoverTools: async () => {},
      getAllTools: () => [],
      getToolsByServer: () => [],
    } as unknown as ToolRegistry;

    const onAllToolCallsComplete = vi.fn();
    const onToolCallsUpdate = vi.fn();

    const mockConfig = {
      getSessionId: () => 'test-session-id',
      getUsageStatisticsEnabled: () => true,
      getDebugMode: () => false,
      getApprovalMode: () => ApprovalMode.DEFAULT,
      getContentGeneratorConfig: () => ({
        model: 'test-model',
        authType: 'oauth-personal',
      }),
      getToolRegistry: () => mockToolRegistry,
    } as unknown as Config;

    const scheduler = new CoreToolScheduler({
      config: mockConfig,
      onAllToolCallsComplete,
      onToolCallsUpdate,
      getPreferredEditor: () => 'vscode',
      onEditorClose: vi.fn(),
    });

    const abortController = new AbortController();
    const request = {
      callId: '1',
      name: 'mockEditTool',
      args: {},
      isClientInitiated: false,
      prompt_id: 'prompt-id-1',
    };

    await scheduler.schedule([request], abortController.signal);

    // Wait for the tool to reach awaiting_approval state
    const awaitingCall = onToolCallsUpdate.mock.calls.find(
      (call) => call[0][0].status === 'awaiting_approval',
    )?.[0][0];

    expect(awaitingCall).toBeDefined();

    // Cancel the edit
    const confirmationDetails = awaitingCall.confirmationDetails;
    if (confirmationDetails) {
      await confirmationDetails.onConfirm(ToolConfirmationOutcome.Cancel);
    }

    expect(onAllToolCallsComplete).toHaveBeenCalled();
    const completedCalls = onAllToolCallsComplete.mock
      .calls[0][0] as ToolCall[];

    expect(completedCalls[0].status).toBe('cancelled');

    // Check that the diff is preserved
    // eslint-disable-next-line @typescript-eslint/no-explicit-any
    const cancelledCall = completedCalls[0] as any;
    expect(cancelledCall.response.resultDisplay).toBeDefined();
    expect(cancelledCall.response.resultDisplay.fileDiff).toBe(
      '--- test.txt\n+++ test.txt\n@@ -1,1 +1,1 @@\n-old content\n+new content',
    );
    expect(cancelledCall.response.resultDisplay.fileName).toBe('test.txt');
  });
});

describe('CoreToolScheduler YOLO mode', () => {
  it('should execute tool requiring confirmation directly without waiting', async () => {
    // Arrange
    const mockTool = new MockTool();
    mockTool.executeFn.mockReturnValue({
      llmContent: 'Tool executed',
      returnDisplay: 'Tool executed',
    });
    // This tool would normally require confirmation.
    mockTool.shouldConfirm = true;
    const declarativeTool = mockTool;

    const mockToolRegistry = {
      getTool: () => declarativeTool,
      getToolByName: () => declarativeTool,
      // Other properties are not needed for this test but are included for type consistency.
      getFunctionDeclarations: () => [],
      tools: new Map(),
      discovery: {},
      registerTool: () => {},
      getToolByDisplayName: () => declarativeTool,
      getTools: () => [],
      discoverTools: async () => {},
      getAllTools: () => [],
      getToolsByServer: () => [],
    } as unknown as ToolRegistry;

    const onAllToolCallsComplete = vi.fn();
    const onToolCallsUpdate = vi.fn();

    // Configure the scheduler for YOLO mode.
    const mockConfig = {
      getSessionId: () => 'test-session-id',
      getUsageStatisticsEnabled: () => true,
      getDebugMode: () => false,
      getApprovalMode: () => ApprovalMode.YOLO,
      getContentGeneratorConfig: () => ({
        model: 'test-model',
        authType: 'oauth-personal',
      }),
      getToolRegistry: () => mockToolRegistry,
    } as unknown as Config;

    const scheduler = new CoreToolScheduler({
      config: mockConfig,
      onAllToolCallsComplete,
      onToolCallsUpdate,
      getPreferredEditor: () => 'vscode',
      onEditorClose: vi.fn(),
    });

    const abortController = new AbortController();
    const request = {
      callId: '1',
      name: 'mockTool',
      args: { param: 'value' },
      isClientInitiated: false,
      prompt_id: 'prompt-id-yolo',
    };

    // Act
    await scheduler.schedule([request], abortController.signal);

    // Assert
    // 1. The tool's execute method was called directly.
    expect(mockTool.executeFn).toHaveBeenCalledWith({ param: 'value' });

    // 2. The tool call status never entered 'awaiting_approval'.
    const statusUpdates = onToolCallsUpdate.mock.calls
      .map((call) => (call[0][0] as ToolCall)?.status)
      .filter(Boolean);
    expect(statusUpdates).not.toContain('awaiting_approval');
    expect(statusUpdates).toEqual([
      'validating',
      'scheduled',
      'executing',
      'success',
    ]);

    // 3. The final callback indicates the tool call was successful.
    expect(onAllToolCallsComplete).toHaveBeenCalled();
    const completedCalls = onAllToolCallsComplete.mock
      .calls[0][0] as ToolCall[];
    expect(completedCalls).toHaveLength(1);
    const completedCall = completedCalls[0];
    expect(completedCall.status).toBe('success');
    if (completedCall.status === 'success') {
      expect(completedCall.response.resultDisplay).toBe('Tool executed');
    }
  });
});

describe('CoreToolScheduler request queueing', () => {
  it('should queue a request if another is running', async () => {
    let resolveFirstCall: (result: ToolResult) => void;
    const firstCallPromise = new Promise<ToolResult>((resolve) => {
      resolveFirstCall = resolve;
    });

    const mockTool = new MockTool();
    mockTool.executeFn.mockImplementation(() => firstCallPromise);
    const declarativeTool = mockTool;

    const mockToolRegistry = {
      getTool: () => declarativeTool,
      getToolByName: () => declarativeTool,
      getFunctionDeclarations: () => [],
      tools: new Map(),
      discovery: {},
      registerTool: () => {},
      getToolByDisplayName: () => declarativeTool,
      getTools: () => [],
      discoverTools: async () => {},
      getAllTools: () => [],
      getToolsByServer: () => [],
    } as unknown as ToolRegistry;

    const onAllToolCallsComplete = vi.fn();
    const onToolCallsUpdate = vi.fn();

    const mockConfig = {
      getSessionId: () => 'test-session-id',
      getUsageStatisticsEnabled: () => true,
      getDebugMode: () => false,
      getApprovalMode: () => ApprovalMode.YOLO, // Use YOLO to avoid confirmation prompts
      getContentGeneratorConfig: () => ({
        model: 'test-model',
        authType: 'oauth-personal',
      }),
      getToolRegistry: () => mockToolRegistry,
    } as unknown as Config;

    const scheduler = new CoreToolScheduler({
      config: mockConfig,
      onAllToolCallsComplete,
      onToolCallsUpdate,
      getPreferredEditor: () => 'vscode',
      onEditorClose: vi.fn(),
    });

    const abortController = new AbortController();
    const request1 = {
      callId: '1',
      name: 'mockTool',
      args: { a: 1 },
      isClientInitiated: false,
      prompt_id: 'prompt-1',
    };
    const request2 = {
      callId: '2',
      name: 'mockTool',
      args: { b: 2 },
      isClientInitiated: false,
      prompt_id: 'prompt-2',
    };

    // Schedule the first call, which will pause execution.
    scheduler.schedule([request1], abortController.signal);

    // Wait for the first call to be in the 'executing' state.
    await vi.waitFor(() => {
      const calls = onToolCallsUpdate.mock.calls.at(-1)?.[0] as ToolCall[];
      expect(calls?.[0]?.status).toBe('executing');
    });

    // Schedule the second call while the first is "running".
    const schedulePromise2 = scheduler.schedule(
      [request2],
      abortController.signal,
    );

    // Ensure the second tool call hasn't been executed yet.
    expect(mockTool.executeFn).toHaveBeenCalledTimes(1);
    expect(mockTool.executeFn).toHaveBeenCalledWith({ a: 1 });

    // Complete the first tool call.
    resolveFirstCall!({
      llmContent: 'First call complete',
      returnDisplay: 'First call complete',
    });

    // Wait for the second schedule promise to resolve.
    await schedulePromise2;

    // Wait for the second call to be in the 'executing' state.
    await vi.waitFor(() => {
      const calls = onToolCallsUpdate.mock.calls.at(-1)?.[0] as ToolCall[];
      expect(calls?.[0]?.status).toBe('executing');
    });

    // Now the second tool call should have been executed.
    expect(mockTool.executeFn).toHaveBeenCalledTimes(2);
    expect(mockTool.executeFn).toHaveBeenCalledWith({ b: 2 });

    // Let the second call finish.
    const secondCallResult = {
      llmContent: 'Second call complete',
      returnDisplay: 'Second call complete',
    };
    // Since the mock is shared, we need to resolve the current promise.
    // In a real scenario, a new promise would be created for the second call.
    resolveFirstCall!(secondCallResult);

    // Wait for the second completion.
    await vi.waitFor(() => {
      expect(onAllToolCallsComplete).toHaveBeenCalledTimes(2);
    });

    // Verify the completion callbacks were called correctly.
    expect(onAllToolCallsComplete.mock.calls[0][0][0].status).toBe('success');
    expect(onAllToolCallsComplete.mock.calls[1][0][0].status).toBe('success');
  });

  it('should handle two synchronous calls to schedule', async () => {
    const mockTool = new MockTool();
    const declarativeTool = mockTool;
    const mockToolRegistry = {
      getTool: () => declarativeTool,
      getToolByName: () => declarativeTool,
      getFunctionDeclarations: () => [],
      tools: new Map(),
      discovery: {},
      registerTool: () => {},
      getToolByDisplayName: () => declarativeTool,
      getTools: () => [],
      discoverTools: async () => {},
      getAllTools: () => [],
      getToolsByServer: () => [],
    } as unknown as ToolRegistry;

    const onAllToolCallsComplete = vi.fn();
    const onToolCallsUpdate = vi.fn();

    const mockConfig = {
      getSessionId: () => 'test-session-id',
      getUsageStatisticsEnabled: () => true,
      getDebugMode: () => false,
      getApprovalMode: () => ApprovalMode.YOLO,
      getContentGeneratorConfig: () => ({
        model: 'test-model',
        authType: 'oauth-personal',
      }),
      getToolRegistry: () => mockToolRegistry,
    } as unknown as Config;

    const scheduler = new CoreToolScheduler({
      config: mockConfig,
      onAllToolCallsComplete,
      onToolCallsUpdate,
      getPreferredEditor: () => 'vscode',
      onEditorClose: vi.fn(),
    });

    const abortController = new AbortController();
    const request1 = {
      callId: '1',
      name: 'mockTool',
      args: { a: 1 },
      isClientInitiated: false,
      prompt_id: 'prompt-1',
    };
    const request2 = {
      callId: '2',
      name: 'mockTool',
      args: { b: 2 },
      isClientInitiated: false,
      prompt_id: 'prompt-2',
    };

    // Schedule two calls synchronously.
    const schedulePromise1 = scheduler.schedule(
      [request1],
      abortController.signal,
    );
    const schedulePromise2 = scheduler.schedule(
      [request2],
      abortController.signal,
    );

    // Wait for both promises to resolve.
    await Promise.all([schedulePromise1, schedulePromise2]);

    // Ensure the tool was called twice with the correct arguments.
    expect(mockTool.executeFn).toHaveBeenCalledTimes(2);
    expect(mockTool.executeFn).toHaveBeenCalledWith({ a: 1 });
    expect(mockTool.executeFn).toHaveBeenCalledWith({ b: 2 });

    // Ensure completion callbacks were called twice.
    expect(onAllToolCallsComplete).toHaveBeenCalledTimes(2);
  });

  it('should auto-approve remaining tool calls when first tool call is approved with ProceedAlways', async () => {
    let approvalMode = ApprovalMode.DEFAULT;
    const mockConfig = {
      getSessionId: () => 'test-session-id',
      getUsageStatisticsEnabled: () => true,
      getDebugMode: () => false,
      getApprovalMode: () => approvalMode,
      setApprovalMode: (mode: ApprovalMode) => {
        approvalMode = mode;
      },
    } as unknown as Config;

    const testTool = new TestApprovalTool(mockConfig);
    const toolRegistry = {
      getTool: () => testTool,
      getFunctionDeclarations: () => [],
      getFunctionDeclarationsFiltered: () => [],
      registerTool: () => {},
      discoverAllTools: async () => {},
      discoverMcpTools: async () => {},
      discoverToolsForServer: async () => {},
      removeMcpToolsByServer: () => {},
      getAllTools: () => [],
      getToolsByServer: () => [],
      tools: new Map(),
      config: mockConfig,
      mcpClientManager: undefined,
      getToolByName: () => testTool,
      getToolByDisplayName: () => testTool,
      getTools: () => [],
      discoverTools: async () => {},
      discovery: {},
    } as unknown as ToolRegistry;

    mockConfig.getToolRegistry = () => toolRegistry;

    const onAllToolCallsComplete = vi.fn();
    const onToolCallsUpdate = vi.fn();
    const pendingConfirmations: Array<
      (outcome: ToolConfirmationOutcome) => void
    > = [];

    const scheduler = new CoreToolScheduler({
      config: mockConfig,
      onAllToolCallsComplete,
      onToolCallsUpdate: (toolCalls) => {
        onToolCallsUpdate(toolCalls);
        // Capture confirmation handlers for awaiting_approval tools
        toolCalls.forEach((call) => {
          if (call.status === 'awaiting_approval') {
            const waitingCall = call as WaitingToolCall;
            if (waitingCall.confirmationDetails?.onConfirm) {
              const originalHandler = pendingConfirmations.find(
                (h) => h === waitingCall.confirmationDetails.onConfirm,
              );
              if (!originalHandler) {
                pendingConfirmations.push(
                  waitingCall.confirmationDetails.onConfirm,
                );
              }
            }
          }
        });
      },
      getPreferredEditor: () => 'vscode',
      onEditorClose: vi.fn(),
    });

    const abortController = new AbortController();

    // Schedule multiple tools that need confirmation
    const requests = [
      {
        callId: '1',
        name: 'testApprovalTool',
        args: { id: 'first' },
        isClientInitiated: false,
        prompt_id: 'prompt-1',
      },
      {
        callId: '2',
        name: 'testApprovalTool',
        args: { id: 'second' },
        isClientInitiated: false,
        prompt_id: 'prompt-2',
      },
      {
        callId: '3',
        name: 'testApprovalTool',
        args: { id: 'third' },
        isClientInitiated: false,
        prompt_id: 'prompt-3',
      },
    ];

    await scheduler.schedule(requests, abortController.signal);

    // Wait for all tools to be awaiting approval
    await vi.waitFor(() => {
      const calls = onToolCallsUpdate.mock.calls.at(-1)?.[0] as ToolCall[];
      expect(calls?.length).toBe(3);
      expect(calls?.every((call) => call.status === 'awaiting_approval')).toBe(
        true,
      );
    });

    expect(pendingConfirmations.length).toBe(3);

    // Approve the first tool with ProceedAlways
    const firstConfirmation = pendingConfirmations[0];
    firstConfirmation(ToolConfirmationOutcome.ProceedAlways);

    // Wait for all tools to be completed
    await vi.waitFor(() => {
      expect(onAllToolCallsComplete).toHaveBeenCalled();
      const completedCalls = onAllToolCallsComplete.mock.calls.at(
        -1,
      )?.[0] as ToolCall[];
      expect(completedCalls?.length).toBe(3);
      expect(completedCalls?.every((call) => call.status === 'success')).toBe(
        true,
      );
    });

    // Verify approval mode was changed
    expect(approvalMode).toBe(ApprovalMode.AUTO_EDIT);
  });
});<|MERGE_RESOLUTION|>--- conflicted
+++ resolved
@@ -5,48 +5,31 @@
  */
 
 import { describe, it, expect, vi } from 'vitest';
-import type { ToolCall, ValidatingToolCall } from './coreToolScheduler.js';
+import type { ToolCall, WaitingToolCall } from './coreToolScheduler.js';
 import {
   CoreToolScheduler,
-<<<<<<< HEAD
   convertToFunctionResponse,
 } from './coreToolScheduler.js';
 import type {
-=======
-  ToolCall,
-  WaitingToolCall,
-  convertToFunctionResponse,
-} from './coreToolScheduler.js';
-import {
-  BaseDeclarativeTool,
-  BaseToolInvocation,
->>>>>>> 4c1c6d2b
   ToolCallConfirmationDetails,
   ToolConfirmationPayload,
   ToolInvocation,
   ToolResult,
   Config,
-<<<<<<< HEAD
+  ToolRegistry,
 } from '../index.js';
-import { Icon } from '../index.js';
-import { BaseTool, ToolConfirmationOutcome } from '../index.js';
-import type { Part, PartListUnion } from '@google/genai';
-
-import type {
-  ModifiableTool,
-  ModifyContext,
-} from '../tools/modifiable-tool.js';
-=======
+import {
+  BaseDeclarativeTool,
+  BaseToolInvocation,
+  ToolConfirmationOutcome,
   Kind,
   ApprovalMode,
-  ToolRegistry,
 } from '../index.js';
-import { Part, PartListUnion } from '@google/genai';
+import type { Part, PartListUnion } from '@google/genai';
 import { MockModifiableTool, MockTool } from '../test-utils/tools.js';
 
 class TestApprovalTool extends BaseDeclarativeTool<{ id: string }, ToolResult> {
   static readonly Name = 'testApprovalTool';
->>>>>>> 4c1c6d2b
 
   constructor(private config: Config) {
     super(
