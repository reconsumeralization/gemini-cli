--- conflicted
+++ resolved
@@ -4,14 +4,10 @@
  * SPDX-License-Identifier: Apache-2.0
  */
 
-<<<<<<< HEAD
-import type { FunctionDeclaration, PartListUnion, Schema } from '@google/genai';
-=======
-import { FunctionDeclaration, PartListUnion } from '@google/genai';
+import type { FunctionDeclaration, PartListUnion } from '@google/genai';
 import { ToolErrorType } from './tool-error.js';
-import { DiffUpdateResult } from '../ide/ideContext.js';
+import type { DiffUpdateResult } from '../ide/ideContext.js';
 import { SchemaValidator } from '../utils/schemaValidator.js';
->>>>>>> 4c1c6d2b
 
 /**
  * Represents a validated and ready-to-execute tool call.
