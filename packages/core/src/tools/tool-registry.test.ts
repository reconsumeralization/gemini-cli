--- conflicted
+++ resolved
@@ -5,33 +5,14 @@
  */
 
 /* eslint-disable @typescript-eslint/no-explicit-any */
-<<<<<<< HEAD
 import type { Mocked } from 'vitest';
 import { describe, it, expect, vi, beforeEach, afterEach } from 'vitest';
 import type { ConfigParameters } from '../config/config.js';
 import { Config, ApprovalMode } from '../config/config.js';
-import type { DiscoveredTool } from './tool-registry.js';
-import { ToolRegistry, sanitizeParameters } from './tool-registry.js';
-import { DiscoveredMCPTool } from './mcp-tool.js';
-import type { ToolResult } from './tools.js';
-import { BaseTool, Icon } from './tools.js';
-import type { FunctionDeclaration, CallableTool, Schema } from '@google/genai';
-import { mcpToTool, Type } from '@google/genai';
-=======
-import {
-  describe,
-  it,
-  expect,
-  vi,
-  beforeEach,
-  afterEach,
-  Mocked,
-} from 'vitest';
-import { Config, ConfigParameters, ApprovalMode } from '../config/config.js';
 import { ToolRegistry, DiscoveredTool } from './tool-registry.js';
 import { DiscoveredMCPTool } from './mcp-tool.js';
-import { FunctionDeclaration, CallableTool, mcpToTool } from '@google/genai';
->>>>>>> 4c1c6d2b
+import type { FunctionDeclaration, CallableTool } from '@google/genai';
+import { mcpToTool } from '@google/genai';
 import { spawn } from 'node:child_process';
 
 import fs from 'node:fs';
