--- conflicted
+++ resolved
@@ -12,17 +12,13 @@
 import path from 'path';
 import fs from 'fs'; // Actual fs for setup
 import os from 'os';
-<<<<<<< HEAD
 import type { Config } from '../config/config.js';
-=======
-import { Config } from '../config/config.js';
 import { WorkspaceContext } from '../utils/workspaceContext.js';
 import { StandardFileSystemService } from '../services/fileSystemService.js';
 import { ToolErrorType } from './tool-error.js';
 import * as glob from 'glob';
 
 vi.mock('glob', { spy: true });
->>>>>>> 4c1c6d2b
 
 vi.mock('mime-types', () => {
   const lookup = (filename: string) => {
