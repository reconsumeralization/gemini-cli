--- conflicted
+++ resolved
@@ -7,49 +7,39 @@
 import { Client } from '@modelcontextprotocol/sdk/client/index.js';
 import type { Transport } from '@modelcontextprotocol/sdk/shared/transport.js';
 import { StdioClientTransport } from '@modelcontextprotocol/sdk/client/stdio.js';
-<<<<<<< HEAD
 import type { SSEClientTransportOptions } from '@modelcontextprotocol/sdk/client/sse.js';
 import { SSEClientTransport } from '@modelcontextprotocol/sdk/client/sse.js';
 import type { StreamableHTTPClientTransportOptions } from '@modelcontextprotocol/sdk/client/streamableHttp.js';
 import { StreamableHTTPClientTransport } from '@modelcontextprotocol/sdk/client/streamableHttp.js';
-import { parse } from 'shell-quote';
-import type { MCPServerConfig } from '../config/config.js';
-import { DiscoveredMCPTool } from './mcp-tool.js';
-import type { FunctionDeclaration } from '@google/genai';
-import { mcpToTool } from '@google/genai';
-import type { ToolRegistry } from './tool-registry.js';
-=======
+import type {
+  Prompt,
+  GetPromptResult,
+} from '@modelcontextprotocol/sdk/types.js';
 import {
-  SSEClientTransport,
-  SSEClientTransportOptions,
-} from '@modelcontextprotocol/sdk/client/sse.js';
-import {
-  StreamableHTTPClientTransport,
-  StreamableHTTPClientTransportOptions,
-} from '@modelcontextprotocol/sdk/client/streamableHttp.js';
-import {
-  Prompt,
   ListPromptsResultSchema,
-  GetPromptResult,
   GetPromptResultSchema,
   ListRootsRequestSchema,
 } from '@modelcontextprotocol/sdk/types.js';
 import { parse } from 'shell-quote';
-import { AuthProviderType, MCPServerConfig } from '../config/config.js';
+import type { MCPServerConfig } from '../config/config.js';
+import { AuthProviderType } from '../config/config.js';
 import { GoogleCredentialProvider } from '../mcp/google-auth-provider.js';
 import { DiscoveredMCPTool } from './mcp-tool.js';
 
-import { FunctionDeclaration, mcpToTool } from '@google/genai';
-import { ToolRegistry } from './tool-registry.js';
-import { PromptRegistry } from '../prompts/prompt-registry.js';
->>>>>>> 4c1c6d2b
+import type { FunctionDeclaration } from '@google/genai';
+import { mcpToTool } from '@google/genai';
+import type { ToolRegistry } from './tool-registry.js';
+import type { PromptRegistry } from '../prompts/prompt-registry.js';
 import { MCPOAuthProvider } from '../mcp/oauth-provider.js';
 import { OAuthUtils } from '../mcp/oauth-utils.js';
 import { MCPOAuthTokenStorage } from '../mcp/oauth-token-storage.js';
 import { getErrorMessage } from '../utils/errors.js';
 import { basename } from 'node:path';
 import { pathToFileURL } from 'node:url';
-import { Unsubscribe, WorkspaceContext } from '../utils/workspaceContext.js';
+import type {
+  Unsubscribe,
+  WorkspaceContext,
+} from '../utils/workspaceContext.js';
 
 export const MCP_DEFAULT_TIMEOUT_MSEC = 10 * 60 * 1000; // default to 10 minutes
 
