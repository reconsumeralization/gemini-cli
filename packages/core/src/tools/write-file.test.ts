/**
 * @license
 * Copyright 2025 Google LLC
 * SPDX-License-Identifier: Apache-2.0
 */

import {
  describe,
  it,
  expect,
  beforeEach,
  afterEach,
  vi,
  type Mocked,
} from 'vitest';
import { WriteFileTool, WriteFileToolParams } from './write-file.js';
import {
  FileDiff,
  ToolConfirmationOutcome,
  ToolEditConfirmationDetails,
} from './tools.js';
import { type EditToolParams } from './edit.js';
import { ApprovalMode, Config } from '../config/config.js';
import { ToolRegistry } from './tool-registry.js';
import path from 'path';
import fs from 'fs';
import os from 'os';
import { GeminiClient } from '../core/client.js';
import {
  ensureCorrectEdit,
  ensureCorrectFileContent,
  CorrectedEditResult,
} from '../utils/editCorrector.js';
import { createMockWorkspaceContext } from '../test-utils/mockWorkspaceContext.js';

const rootDir = path.resolve(os.tmpdir(), 'gemini-cli-test-root');

// --- MOCKS ---
vi.mock('../core/client.js');
vi.mock('../utils/editCorrector.js');

let mockGeminiClientInstance: Mocked<GeminiClient>;
const mockEnsureCorrectEdit = vi.fn<typeof ensureCorrectEdit>();
const mockEnsureCorrectFileContent = vi.fn<typeof ensureCorrectFileContent>();

// Wire up the mocked functions to be used by the actual module imports
vi.mocked(ensureCorrectEdit).mockImplementation(mockEnsureCorrectEdit);
vi.mocked(ensureCorrectFileContent).mockImplementation(
  mockEnsureCorrectFileContent,
);

// Mock Config
const mockConfigInternal = {
  getTargetDir: () => rootDir,
  getApprovalMode: vi.fn(() => ApprovalMode.DEFAULT),
  setApprovalMode: vi.fn(),
  getGeminiClient: vi.fn(), // Initialize as a plain mock function
<<<<<<< HEAD
  getIdeClient: vi.fn(),
  getIdeMode: vi.fn(() => false),
=======
  getWorkspaceContext: () => createMockWorkspaceContext(rootDir),
>>>>>>> 8f3b5ed9
  getApiKey: () => 'test-key',
  getModel: () => 'test-model',
  getSandbox: () => false,
  getDebugMode: () => false,
  getQuestion: () => undefined,
  getFullContext: () => false,
  getToolDiscoveryCommand: () => undefined,
  getToolCallCommand: () => undefined,
  getMcpServerCommand: () => undefined,
  getMcpServers: () => undefined,
  getUserAgent: () => 'test-agent',
  getUserMemory: () => '',
  setUserMemory: vi.fn(),
  getGeminiMdFileCount: () => 0,
  setGeminiMdFileCount: vi.fn(),
  getToolRegistry: () =>
    ({
      registerTool: vi.fn(),
      discoverTools: vi.fn(),
    }) as unknown as ToolRegistry,
};
const mockConfig = mockConfigInternal as unknown as Config;
// --- END MOCKS ---

describe('WriteFileTool', () => {
  let tool: WriteFileTool;
  let tempDir: string;

  beforeEach(() => {
    vi.clearAllMocks();
    // Create a unique temporary directory for files created outside the root
    tempDir = fs.mkdtempSync(
      path.join(os.tmpdir(), 'write-file-test-external-'),
    );
    // Ensure the rootDir for the tool exists
    if (!fs.existsSync(rootDir)) {
      fs.mkdirSync(rootDir, { recursive: true });
    }

    // Setup GeminiClient mock
    mockGeminiClientInstance = new (vi.mocked(GeminiClient))(
      mockConfig,
    ) as Mocked<GeminiClient>;
    vi.mocked(GeminiClient).mockImplementation(() => mockGeminiClientInstance);

    vi.mocked(ensureCorrectEdit).mockImplementation(mockEnsureCorrectEdit);
    vi.mocked(ensureCorrectFileContent).mockImplementation(
      mockEnsureCorrectFileContent,
    );

    // Now that mockGeminiClientInstance is initialized, set the mock implementation for getGeminiClient
    mockConfigInternal.getGeminiClient.mockReturnValue(
      mockGeminiClientInstance,
    );
    mockConfigInternal.getIdeClient.mockReturnValue({
      openDiff: vi.fn(),
      closeDiff: vi.fn(),
      getIdeContext: vi.fn(),
      subscribeToIdeContext: vi.fn(),
      isCodeTrackerEnabled: vi.fn(),
      getTrackedCode: vi.fn(),
    });

    tool = new WriteFileTool(mockConfig);

    // Reset mocks before each test
    mockConfigInternal.getApprovalMode.mockReturnValue(ApprovalMode.DEFAULT);
    mockConfigInternal.setApprovalMode.mockClear();
    mockEnsureCorrectEdit.mockReset();
    mockEnsureCorrectFileContent.mockReset();

    // Default mock implementations that return valid structures
    mockEnsureCorrectEdit.mockImplementation(
      async (
        filePath: string,
        _currentContent: string,
        params: EditToolParams,
        _client: GeminiClient,
        signal?: AbortSignal, // Make AbortSignal optional to match usage
      ): Promise<CorrectedEditResult> => {
        if (signal?.aborted) {
          return Promise.reject(new Error('Aborted'));
        }
        return Promise.resolve({
          params: { ...params, new_string: params.new_string ?? '' },
          occurrences: 1,
        });
      },
    );
    mockEnsureCorrectFileContent.mockImplementation(
      async (
        content: string,
        _client: GeminiClient,
        signal?: AbortSignal,
      ): Promise<string> => {
        // Make AbortSignal optional
        if (signal?.aborted) {
          return Promise.reject(new Error('Aborted'));
        }
        return Promise.resolve(content ?? '');
      },
    );
  });

  afterEach(() => {
    // Clean up the temporary directories
    if (fs.existsSync(tempDir)) {
      fs.rmSync(tempDir, { recursive: true, force: true });
    }
    if (fs.existsSync(rootDir)) {
      fs.rmSync(rootDir, { recursive: true, force: true });
    }
    vi.clearAllMocks();
  });

  describe('validateToolParams', () => {
    it('should return null for valid absolute path within root', () => {
      const params = {
        file_path: path.join(rootDir, 'test.txt'),
        content: 'hello',
      };
      expect(tool.validateToolParams(params)).toBeNull();
    });

    it('should return error for relative path', () => {
      const params = { file_path: 'test.txt', content: 'hello' };
      expect(tool.validateToolParams(params)).toMatch(
        /File path must be absolute/,
      );
    });

    it('should return error for path outside root', () => {
      const outsidePath = path.resolve(tempDir, 'outside-root.txt');
      const params = {
        file_path: outsidePath,
        content: 'hello',
      };
      const error = tool.validateToolParams(params);
      expect(error).toContain(
        'File path must be within one of the workspace directories',
      );
    });

    it('should return error if path is a directory', () => {
      const dirAsFilePath = path.join(rootDir, 'a_directory');
      fs.mkdirSync(dirAsFilePath);
      const params = {
        file_path: dirAsFilePath,
        content: 'hello',
      };
      expect(tool.validateToolParams(params)).toMatch(
        `Path is a directory, not a file: ${dirAsFilePath}`,
      );
    });

    it('should return error if the content is null', () => {
      const dirAsFilePath = path.join(rootDir, 'a_directory');
      fs.mkdirSync(dirAsFilePath);
      const params = {
        file_path: dirAsFilePath,
        content: null,
      } as unknown as WriteFileToolParams; // Intentionally non-conforming
      expect(tool.validateToolParams(params)).toMatch(
        `params/content must be string`,
      );
    });
  });

  describe('getDescription', () => {
    it('should return error if the file_path is empty', () => {
      const dirAsFilePath = path.join(rootDir, 'a_directory');
      fs.mkdirSync(dirAsFilePath);
      const params = {
        file_path: '',
        content: '',
      };
      expect(tool.getDescription(params)).toMatch(
        `Model did not provide valid parameters for write file tool, missing or empty "file_path"`,
      );
    });
  });

  describe('_getCorrectedFileContent', () => {
    it('should call ensureCorrectFileContent for a new file', async () => {
      const filePath = path.join(rootDir, 'new_corrected_file.txt');
      const proposedContent = 'Proposed new content.';
      const correctedContent = 'Corrected new content.';
      const abortSignal = new AbortController().signal;
      // Ensure the mock is set for this specific test case if needed, or rely on beforeEach
      mockEnsureCorrectFileContent.mockResolvedValue(correctedContent);

      // @ts-expect-error _getCorrectedFileContent is private
      const result = await tool._getCorrectedFileContent(
        filePath,
        proposedContent,
        abortSignal,
      );

      expect(mockEnsureCorrectFileContent).toHaveBeenCalledWith(
        proposedContent,
        mockGeminiClientInstance,
        abortSignal,
      );
      expect(mockEnsureCorrectEdit).not.toHaveBeenCalled();
      expect(result.correctedContent).toBe(correctedContent);
      expect(result.originalContent).toBe('');
      expect(result.fileExists).toBe(false);
      expect(result.error).toBeUndefined();
    });

    it('should call ensureCorrectEdit for an existing file', async () => {
      const filePath = path.join(rootDir, 'existing_corrected_file.txt');
      const originalContent = 'Original existing content.';
      const proposedContent = 'Proposed replacement content.';
      const correctedProposedContent = 'Corrected replacement content.';
      const abortSignal = new AbortController().signal;
      fs.writeFileSync(filePath, originalContent, 'utf8');

      // Ensure this mock is active and returns the correct structure
      mockEnsureCorrectEdit.mockResolvedValue({
        params: {
          file_path: filePath,
          old_string: originalContent,
          new_string: correctedProposedContent,
        },
        occurrences: 1,
      } as CorrectedEditResult);

      // @ts-expect-error _getCorrectedFileContent is private
      const result = await tool._getCorrectedFileContent(
        filePath,
        proposedContent,
        abortSignal,
      );

      expect(mockEnsureCorrectEdit).toHaveBeenCalledWith(
        filePath,
        originalContent,
        {
          old_string: originalContent,
          new_string: proposedContent,
          file_path: filePath,
        },
        mockGeminiClientInstance,
        abortSignal,
      );
      expect(mockEnsureCorrectFileContent).not.toHaveBeenCalled();
      expect(result.correctedContent).toBe(correctedProposedContent);
      expect(result.originalContent).toBe(originalContent);
      expect(result.fileExists).toBe(true);
      expect(result.error).toBeUndefined();
    });

    it('should return error if reading an existing file fails (e.g. permissions)', async () => {
      const filePath = path.join(rootDir, 'unreadable_file.txt');
      const proposedContent = 'some content';
      const abortSignal = new AbortController().signal;
      fs.writeFileSync(filePath, 'content', { mode: 0o000 });

      const readError = new Error('Permission denied');
      const originalReadFileSync = fs.readFileSync;
      vi.spyOn(fs, 'readFileSync').mockImplementationOnce(() => {
        throw readError;
      });

      // @ts-expect-error _getCorrectedFileContent is private
      const result = await tool._getCorrectedFileContent(
        filePath,
        proposedContent,
        abortSignal,
      );

      expect(fs.readFileSync).toHaveBeenCalledWith(filePath, 'utf8');
      expect(mockEnsureCorrectEdit).not.toHaveBeenCalled();
      expect(mockEnsureCorrectFileContent).not.toHaveBeenCalled();
      expect(result.correctedContent).toBe(proposedContent);
      expect(result.originalContent).toBe('');
      expect(result.fileExists).toBe(true);
      expect(result.error).toEqual({
        message: 'Permission denied',
        code: undefined,
      });

      vi.spyOn(fs, 'readFileSync').mockImplementation(originalReadFileSync);
      fs.chmodSync(filePath, 0o600);
    });
  });

  describe('shouldConfirmExecute', () => {
    const abortSignal = new AbortController().signal;
    it('should return false if params are invalid (relative path)', async () => {
      const params = { file_path: 'relative.txt', content: 'test' };
      const confirmation = await tool.shouldConfirmExecute(params, abortSignal);
      expect(confirmation).toBe(false);
    });

    it('should return false if params are invalid (outside root)', async () => {
      const outsidePath = path.resolve(tempDir, 'outside-root.txt');
      const params = { file_path: outsidePath, content: 'test' };
      const confirmation = await tool.shouldConfirmExecute(params, abortSignal);
      expect(confirmation).toBe(false);
    });

    it('should return false if _getCorrectedFileContent returns an error', async () => {
      const filePath = path.join(rootDir, 'confirm_error_file.txt');
      const params = { file_path: filePath, content: 'test content' };
      fs.writeFileSync(filePath, 'original', { mode: 0o000 });

      const readError = new Error('Simulated read error for confirmation');
      const originalReadFileSync = fs.readFileSync;
      vi.spyOn(fs, 'readFileSync').mockImplementationOnce(() => {
        throw readError;
      });

      const confirmation = await tool.shouldConfirmExecute(params, abortSignal);
      expect(confirmation).toBe(false);

      vi.spyOn(fs, 'readFileSync').mockImplementation(originalReadFileSync);
      fs.chmodSync(filePath, 0o600);
    });

    it('should request confirmation with diff for a new file (with corrected content)', async () => {
      const filePath = path.join(rootDir, 'confirm_new_file.txt');
      const proposedContent = 'Proposed new content for confirmation.';
      const correctedContent = 'Corrected new content for confirmation.';
      mockEnsureCorrectFileContent.mockResolvedValue(correctedContent); // Ensure this mock is active

      const params = { file_path: filePath, content: proposedContent };
      const confirmation = (await tool.shouldConfirmExecute(
        params,
        abortSignal,
      )) as ToolEditConfirmationDetails;

      expect(mockEnsureCorrectFileContent).toHaveBeenCalledWith(
        proposedContent,
        mockGeminiClientInstance,
        abortSignal,
      );
      expect(confirmation).toEqual(
        expect.objectContaining({
          title: `Confirm Write: ${path.basename(filePath)}`,
          fileName: 'confirm_new_file.txt',
          fileDiff: expect.stringContaining(correctedContent),
        }),
      );
      expect(confirmation.fileDiff).toMatch(
        /--- confirm_new_file.txt\tCurrent/,
      );
      expect(confirmation.fileDiff).toMatch(
        /\+\+\+ confirm_new_file.txt\tProposed/,
      );
    });

    it('should request confirmation with diff for an existing file (with corrected content)', async () => {
      const filePath = path.join(rootDir, 'confirm_existing_file.txt');
      const originalContent = 'Original content for confirmation.';
      const proposedContent = 'Proposed replacement for confirmation.';
      const correctedProposedContent =
        'Corrected replacement for confirmation.';
      fs.writeFileSync(filePath, originalContent, 'utf8');

      mockEnsureCorrectEdit.mockResolvedValue({
        params: {
          file_path: filePath,
          old_string: originalContent,
          new_string: correctedProposedContent,
        },
        occurrences: 1,
      });

      const params = { file_path: filePath, content: proposedContent };
      const confirmation = (await tool.shouldConfirmExecute(
        params,
        abortSignal,
      )) as ToolEditConfirmationDetails;

      expect(mockEnsureCorrectEdit).toHaveBeenCalledWith(
        filePath,
        originalContent,
        {
          old_string: originalContent,
          new_string: proposedContent,
          file_path: filePath,
        },
        mockGeminiClientInstance,
        abortSignal,
      );
      expect(confirmation).toEqual(
        expect.objectContaining({
          title: `Confirm Write: ${path.basename(filePath)}`,
          fileName: 'confirm_existing_file.txt',
          fileDiff: expect.stringContaining(correctedProposedContent),
        }),
      );
      expect(confirmation.fileDiff).toMatch(
        originalContent.replace(/[.*+?^${}()|[\\]\\]/g, '\\$&'),
      );
    });
  });

  describe('execute', () => {
    const abortSignal = new AbortController().signal;
    it('should return error if params are invalid (relative path)', async () => {
      const params = { file_path: 'relative.txt', content: 'test' };
      const result = await tool.execute(params, abortSignal);
      expect(result.llmContent).toMatch(/Error: Invalid parameters provided/);
      expect(result.returnDisplay).toMatch(/Error: File path must be absolute/);
    });

    it('should return error if params are invalid (path outside root)', async () => {
      const outsidePath = path.resolve(tempDir, 'outside-root.txt');
      const params = { file_path: outsidePath, content: 'test' };
      const result = await tool.execute(params, abortSignal);
      expect(result.llmContent).toMatch(/Error: Invalid parameters provided/);
      expect(result.returnDisplay).toContain(
        'Error: File path must be within one of the workspace directories',
      );
    });

    it('should return error if _getCorrectedFileContent returns an error during execute', async () => {
      const filePath = path.join(rootDir, 'execute_error_file.txt');
      const params = { file_path: filePath, content: 'test content' };
      fs.writeFileSync(filePath, 'original', { mode: 0o000 });

      const readError = new Error('Simulated read error for execute');
      const originalReadFileSync = fs.readFileSync;
      vi.spyOn(fs, 'readFileSync').mockImplementationOnce(() => {
        throw readError;
      });

      const result = await tool.execute(params, abortSignal);
      expect(result.llmContent).toMatch(/Error checking existing file/);
      expect(result.returnDisplay).toMatch(
        /Error checking existing file: Simulated read error for execute/,
      );

      vi.spyOn(fs, 'readFileSync').mockImplementation(originalReadFileSync);
      fs.chmodSync(filePath, 0o600);
    });

    it('should write a new file with corrected content and return diff', async () => {
      const filePath = path.join(rootDir, 'execute_new_corrected_file.txt');
      const proposedContent = 'Proposed new content for execute.';
      const correctedContent = 'Corrected new content for execute.';
      mockEnsureCorrectFileContent.mockResolvedValue(correctedContent);

      const params = { file_path: filePath, content: proposedContent };

      const confirmDetails = await tool.shouldConfirmExecute(
        params,
        abortSignal,
      );
      if (
        typeof confirmDetails === 'object' &&
        'onConfirm' in confirmDetails &&
        confirmDetails.onConfirm
      ) {
        await confirmDetails.onConfirm(ToolConfirmationOutcome.ProceedOnce);
      }

      const result = await tool.execute(params, abortSignal);

      expect(mockEnsureCorrectFileContent).toHaveBeenCalledWith(
        proposedContent,
        mockGeminiClientInstance,
        abortSignal,
      );
      expect(result.llmContent).toMatch(
        /Successfully created and wrote to new file/,
      );
      expect(fs.existsSync(filePath)).toBe(true);
      expect(fs.readFileSync(filePath, 'utf8')).toBe(correctedContent);
      const display = result.returnDisplay as FileDiff;
      expect(display.fileName).toBe('execute_new_corrected_file.txt');
      expect(display.fileDiff).toMatch(
        /--- execute_new_corrected_file.txt\tOriginal/,
      );
      expect(display.fileDiff).toMatch(
        /\+\+\+ execute_new_corrected_file.txt\tWritten/,
      );
      expect(display.fileDiff).toMatch(
        correctedContent.replace(/[.*+?^${}()|[\\]\\]/g, '\\$&'),
      );
    });

    it('should overwrite an existing file with corrected content and return diff', async () => {
      const filePath = path.join(
        rootDir,
        'execute_existing_corrected_file.txt',
      );
      const initialContent = 'Initial content for execute.';
      const proposedContent = 'Proposed overwrite for execute.';
      const correctedProposedContent = 'Corrected overwrite for execute.';
      fs.writeFileSync(filePath, initialContent, 'utf8');

      mockEnsureCorrectEdit.mockResolvedValue({
        params: {
          file_path: filePath,
          old_string: initialContent,
          new_string: correctedProposedContent,
        },
        occurrences: 1,
      });

      const params = { file_path: filePath, content: proposedContent };

      const confirmDetails = await tool.shouldConfirmExecute(
        params,
        abortSignal,
      );
      if (
        typeof confirmDetails === 'object' &&
        'onConfirm' in confirmDetails &&
        confirmDetails.onConfirm
      ) {
        await confirmDetails.onConfirm(ToolConfirmationOutcome.ProceedOnce);
      }

      const result = await tool.execute(params, abortSignal);

      expect(mockEnsureCorrectEdit).toHaveBeenCalledWith(
        filePath,
        initialContent,
        {
          old_string: initialContent,
          new_string: proposedContent,
          file_path: filePath,
        },
        mockGeminiClientInstance,
        abortSignal,
      );
      expect(result.llmContent).toMatch(/Successfully overwrote file/);
      expect(fs.readFileSync(filePath, 'utf8')).toBe(correctedProposedContent);
      const display = result.returnDisplay as FileDiff;
      expect(display.fileName).toBe('execute_existing_corrected_file.txt');
      expect(display.fileDiff).toMatch(
        initialContent.replace(/[.*+?^${}()|[\\]\\]/g, '\\$&'),
      );
      expect(display.fileDiff).toMatch(
        correctedProposedContent.replace(/[.*+?^${}()|[\\]\\]/g, '\\$&'),
      );
    });

    it('should create directory if it does not exist', async () => {
      const dirPath = path.join(rootDir, 'new_dir_for_write');
      const filePath = path.join(dirPath, 'file_in_new_dir.txt');
      const content = 'Content in new directory';
      mockEnsureCorrectFileContent.mockResolvedValue(content); // Ensure this mock is active

      const params = { file_path: filePath, content };
      // Simulate confirmation if your logic requires it before execute, or remove if not needed for this path
      const confirmDetails = await tool.shouldConfirmExecute(
        params,
        abortSignal,
      );
      if (
        typeof confirmDetails === 'object' &&
        'onConfirm' in confirmDetails &&
        confirmDetails.onConfirm
      ) {
        await confirmDetails.onConfirm(ToolConfirmationOutcome.ProceedOnce);
      }

      await tool.execute(params, abortSignal);

      expect(fs.existsSync(dirPath)).toBe(true);
      expect(fs.statSync(dirPath).isDirectory()).toBe(true);
      expect(fs.existsSync(filePath)).toBe(true);
      expect(fs.readFileSync(filePath, 'utf8')).toBe(content);
    });

    it('should include modification message when proposed content is modified', async () => {
      const filePath = path.join(rootDir, 'new_file_modified.txt');
      const content = 'New file content modified by user';
      mockEnsureCorrectFileContent.mockResolvedValue(content);

      const params = {
        file_path: filePath,
        content,
        modified_by_user: true,
      };
      const result = await tool.execute(params, abortSignal);

      expect(result.llmContent).toMatch(/User modified the `content`/);
    });

    it('should not include modification message when proposed content is not modified', async () => {
      const filePath = path.join(rootDir, 'new_file_unmodified.txt');
      const content = 'New file content not modified';
      mockEnsureCorrectFileContent.mockResolvedValue(content);

      const params = {
        file_path: filePath,
        content,
        modified_by_user: false,
      };
      const result = await tool.execute(params, abortSignal);

      expect(result.llmContent).not.toMatch(/User modified the `content`/);
    });

    it('should not include modification message when modified_by_user is not provided', async () => {
      const filePath = path.join(rootDir, 'new_file_unmodified.txt');
      const content = 'New file content not modified';
      mockEnsureCorrectFileContent.mockResolvedValue(content);

      const params = {
        file_path: filePath,
        content,
      };
      const result = await tool.execute(params, abortSignal);

      expect(result.llmContent).not.toMatch(/User modified the `content`/);
    });
  });

  describe('workspace boundary validation', () => {
    it('should validate paths are within workspace root', () => {
      const params = {
        file_path: path.join(rootDir, 'file.txt'),
        content: 'test content',
      };
      expect(tool.validateToolParams(params)).toBeNull();
    });

    it('should reject paths outside workspace root', () => {
      const params = {
        file_path: '/etc/passwd',
        content: 'malicious',
      };
      const error = tool.validateToolParams(params);
      expect(error).toContain(
        'File path must be within one of the workspace directories',
      );
      expect(error).toContain(rootDir);
    });

    it('should provide clear error message with workspace directories', () => {
      const outsidePath = path.join(tempDir, 'outside-root.txt');
      const params = {
        file_path: outsidePath,
        content: 'test',
      };
      const error = tool.validateToolParams(params);
      expect(error).toContain(
        'File path must be within one of the workspace directories',
      );
      expect(error).toContain(rootDir);
    });
  });
});<|MERGE_RESOLUTION|>--- conflicted
+++ resolved
@@ -55,12 +55,9 @@
   getApprovalMode: vi.fn(() => ApprovalMode.DEFAULT),
   setApprovalMode: vi.fn(),
   getGeminiClient: vi.fn(), // Initialize as a plain mock function
-<<<<<<< HEAD
   getIdeClient: vi.fn(),
   getIdeMode: vi.fn(() => false),
-=======
   getWorkspaceContext: () => createMockWorkspaceContext(rootDir),
->>>>>>> 8f3b5ed9
   getApiKey: () => 'test-key',
   getModel: () => 'test-model',
   getSandbox: () => false,
