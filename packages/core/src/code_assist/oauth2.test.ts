/**
 * @license
 * Copyright 2025 Google LLC
 * SPDX-License-Identifier: Apache-2.0
 */

import type { Mock } from 'vitest';
import { describe, it, expect, vi, beforeEach, afterEach } from 'vitest';
import { getOauthClient } from './oauth2.js';
import { getCachedGoogleAccount } from '../utils/user_account.js';
import { OAuth2Client, Compute } from 'google-auth-library';
import * as fs from 'fs';
import * as path from 'path';
import http from 'http';
import open from 'open';
import crypto from 'crypto';
import * as os from 'os';
import { AuthType } from '../core/contentGenerator.js';
<<<<<<< HEAD
import type { Config } from '../config/config.js';
=======
import { Config } from '../config/config.js';
import readline from 'node:readline';
>>>>>>> c313c3de

vi.mock('os', async (importOriginal) => {
  const os = await importOriginal<typeof import('os')>();
  return {
    ...os,
    homedir: vi.fn(),
  };
});

vi.mock('google-auth-library');
vi.mock('http');
vi.mock('open');
vi.mock('crypto');
vi.mock('node:readline');

const mockConfig = {
  getNoBrowser: () => false,
} as unknown as Config;

// Mock fetch globally
global.fetch = vi.fn();

describe('oauth2', () => {
  let tempHomeDir: string;

  beforeEach(() => {
    tempHomeDir = fs.mkdtempSync(
      path.join(os.tmpdir(), 'gemini-cli-test-home-'),
    );
    (os.homedir as Mock).mockReturnValue(tempHomeDir);
  });
  afterEach(() => {
    fs.rmSync(tempHomeDir, { recursive: true, force: true });
    vi.clearAllMocks();
    delete process.env.CLOUD_SHELL;
  });

  it('should perform a web login', async () => {
    const mockAuthUrl = 'https://example.com/auth';
    const mockCode = 'test-code';
    const mockState = 'test-state';
    const mockTokens = {
      access_token: 'test-access-token',
      refresh_token: 'test-refresh-token',
    };

    const mockGenerateAuthUrl = vi.fn().mockReturnValue(mockAuthUrl);
    const mockGetToken = vi.fn().mockResolvedValue({ tokens: mockTokens });
    const mockSetCredentials = vi.fn();
    const mockGetAccessToken = vi
      .fn()
      .mockResolvedValue({ token: 'mock-access-token' });
    const mockOAuth2Client = {
      generateAuthUrl: mockGenerateAuthUrl,
      getToken: mockGetToken,
      setCredentials: mockSetCredentials,
      getAccessToken: mockGetAccessToken,
      credentials: mockTokens,
      on: vi.fn(),
    } as unknown as OAuth2Client;
    (OAuth2Client as unknown as Mock).mockImplementation(
      () => mockOAuth2Client,
    );

    vi.spyOn(crypto, 'randomBytes').mockReturnValue(mockState as never);
    (open as Mock).mockImplementation(async () => ({}) as never);

    // Mock the UserInfo API response
    (global.fetch as Mock).mockResolvedValue({
      ok: true,
      json: vi
        .fn()
        .mockResolvedValue({ email: 'test-google-account@gmail.com' }),
    } as unknown as Response);

    let requestCallback!: http.RequestListener<
      typeof http.IncomingMessage,
      typeof http.ServerResponse
    >;

    let serverListeningCallback: (value: unknown) => void;
    const serverListeningPromise = new Promise(
      (resolve) => (serverListeningCallback = resolve),
    );

    let capturedPort = 0;
    const mockHttpServer = {
      listen: vi.fn((port: number, callback?: () => void) => {
        capturedPort = port;
        if (callback) {
          callback();
        }
        serverListeningCallback(undefined);
      }),
      close: vi.fn((callback?: () => void) => {
        if (callback) {
          callback();
        }
      }),
      on: vi.fn(),
      address: () => ({ port: capturedPort }),
    };
    (http.createServer as Mock).mockImplementation((cb) => {
      requestCallback = cb as http.RequestListener<
        typeof http.IncomingMessage,
        typeof http.ServerResponse
      >;
      return mockHttpServer as unknown as http.Server;
    });

    const clientPromise = getOauthClient(
      AuthType.LOGIN_WITH_GOOGLE,
      mockConfig,
    );

    // wait for server to start listening.
    await serverListeningPromise;

    const mockReq = {
      url: `/oauth2callback?code=${mockCode}&state=${mockState}`,
    } as http.IncomingMessage;
    const mockRes = {
      writeHead: vi.fn(),
      end: vi.fn(),
    } as unknown as http.ServerResponse;

    await requestCallback(mockReq, mockRes);

    const client = await clientPromise;
    expect(client).toBe(mockOAuth2Client);

    expect(open).toHaveBeenCalledWith(mockAuthUrl);
    expect(mockGetToken).toHaveBeenCalledWith({
      code: mockCode,
      redirect_uri: `http://localhost:${capturedPort}/oauth2callback`,
    });
    expect(mockSetCredentials).toHaveBeenCalledWith(mockTokens);

    // Verify Google Account was cached
    const googleAccountPath = path.join(
      tempHomeDir,
      '.gemini',
      'google_accounts.json',
    );
    expect(fs.existsSync(googleAccountPath)).toBe(true);
    const cachedGoogleAccount = fs.readFileSync(googleAccountPath, 'utf-8');
    expect(JSON.parse(cachedGoogleAccount)).toEqual({
      active: 'test-google-account@gmail.com',
      old: [],
    });

    // Verify the getCachedGoogleAccount function works
    expect(getCachedGoogleAccount()).toBe('test-google-account@gmail.com');
  });

  it('should perform login with user code', async () => {
    const mockConfigWithNoBrowser = {
      getNoBrowser: () => true,
    } as unknown as Config;

    const mockCodeVerifier = {
      codeChallenge: 'test-challenge',
      codeVerifier: 'test-verifier',
    };
    const mockAuthUrl = 'https://example.com/auth-user-code';
    const mockCode = 'test-user-code';
    const mockTokens = {
      access_token: 'test-access-token-user-code',
      refresh_token: 'test-refresh-token-user-code',
    };

    const mockGenerateAuthUrl = vi.fn().mockReturnValue(mockAuthUrl);
    const mockGetToken = vi.fn().mockResolvedValue({ tokens: mockTokens });
    const mockSetCredentials = vi.fn();
    const mockGenerateCodeVerifierAsync = vi
      .fn()
      .mockResolvedValue(mockCodeVerifier);

    const mockOAuth2Client = {
      generateAuthUrl: mockGenerateAuthUrl,
      getToken: mockGetToken,
      setCredentials: mockSetCredentials,
      generateCodeVerifierAsync: mockGenerateCodeVerifierAsync,
      on: vi.fn(),
    } as unknown as OAuth2Client;
    (OAuth2Client as unknown as Mock).mockImplementation(
      () => mockOAuth2Client,
    );

    const mockReadline = {
      question: vi.fn((_query, callback) => callback(mockCode)),
      close: vi.fn(),
    };
    (readline.createInterface as Mock).mockReturnValue(mockReadline);

    const consoleLogSpy = vi.spyOn(console, 'log').mockImplementation(() => {});

    const client = await getOauthClient(
      AuthType.LOGIN_WITH_GOOGLE,
      mockConfigWithNoBrowser,
    );

    expect(client).toBe(mockOAuth2Client);

    // Verify the auth flow
    expect(mockGenerateCodeVerifierAsync).toHaveBeenCalled();
    expect(mockGenerateAuthUrl).toHaveBeenCalled();
    expect(consoleLogSpy).toHaveBeenCalledWith(
      expect.stringContaining(mockAuthUrl),
    );
    expect(mockReadline.question).toHaveBeenCalledWith(
      'Enter the authorization code: ',
      expect.any(Function),
    );
    expect(mockGetToken).toHaveBeenCalledWith({
      code: mockCode,
      codeVerifier: mockCodeVerifier.codeVerifier,
      redirect_uri: 'https://sdk.cloud.google.com/authcode_cloudcode.html',
    });
    expect(mockSetCredentials).toHaveBeenCalledWith(mockTokens);

    consoleLogSpy.mockRestore();
  });

  describe('in Cloud Shell', () => {
    const mockGetAccessToken = vi.fn();
    let mockComputeClient: Compute;

    beforeEach(() => {
      vi.spyOn(os, 'homedir').mockReturnValue('/user/home');
      vi.spyOn(fs.promises, 'mkdir').mockResolvedValue(undefined);
      vi.spyOn(fs.promises, 'writeFile').mockResolvedValue(undefined);
      vi.spyOn(fs.promises, 'readFile').mockRejectedValue(
        new Error('File not found'),
      ); // Default to no cached creds

      mockGetAccessToken.mockResolvedValue({ token: 'test-access-token' });
      mockComputeClient = {
        credentials: { refresh_token: 'test-refresh-token' },
        getAccessToken: mockGetAccessToken,
      } as unknown as Compute;

      (Compute as unknown as Mock).mockImplementation(() => mockComputeClient);
    });

    it('should attempt to load cached credentials first', async () => {
      const cachedCreds = { refresh_token: 'cached-token' };
      vi.spyOn(fs.promises, 'readFile').mockResolvedValue(
        JSON.stringify(cachedCreds),
      );

      const mockClient = {
        setCredentials: vi.fn(),
        getAccessToken: vi.fn().mockResolvedValue({ token: 'test-token' }),
        getTokenInfo: vi.fn().mockResolvedValue({}),
        on: vi.fn(),
      };

      // To mock the new OAuth2Client() inside the function
      (OAuth2Client as unknown as Mock).mockImplementation(
        () => mockClient as unknown as OAuth2Client,
      );

      await getOauthClient(AuthType.LOGIN_WITH_GOOGLE, mockConfig);

      expect(fs.promises.readFile).toHaveBeenCalledWith(
        '/user/home/.gemini/oauth_creds.json',
        'utf-8',
      );
      expect(mockClient.setCredentials).toHaveBeenCalledWith(cachedCreds);
      expect(mockClient.getAccessToken).toHaveBeenCalled();
      expect(mockClient.getTokenInfo).toHaveBeenCalled();
      expect(Compute).not.toHaveBeenCalled(); // Should not fetch new client if cache is valid
    });

    it('should use Compute to get a client if no cached credentials exist', async () => {
      await getOauthClient(AuthType.CLOUD_SHELL, mockConfig);

      expect(Compute).toHaveBeenCalledWith({});
      expect(mockGetAccessToken).toHaveBeenCalled();
    });

    it('should not cache the credentials after fetching them via ADC', async () => {
      const newCredentials = { refresh_token: 'new-adc-token' };
      mockComputeClient.credentials = newCredentials;
      mockGetAccessToken.mockResolvedValue({ token: 'new-adc-token' });

      await getOauthClient(AuthType.CLOUD_SHELL, mockConfig);

      expect(fs.promises.writeFile).not.toHaveBeenCalled();
    });

    it('should return the Compute client on successful ADC authentication', async () => {
      const client = await getOauthClient(AuthType.CLOUD_SHELL, mockConfig);
      expect(client).toBe(mockComputeClient);
    });

    it('should throw an error if ADC fails', async () => {
      const testError = new Error('ADC Failed');
      mockGetAccessToken.mockRejectedValue(testError);

      await expect(
        getOauthClient(AuthType.CLOUD_SHELL, mockConfig),
      ).rejects.toThrow(
        'Could not authenticate using Cloud Shell credentials. Please select a different authentication method or ensure you are in a properly configured environment. Error: ADC Failed',
      );
    });
  });
});<|MERGE_RESOLUTION|>--- conflicted
+++ resolved
@@ -16,12 +16,8 @@
 import crypto from 'crypto';
 import * as os from 'os';
 import { AuthType } from '../core/contentGenerator.js';
-<<<<<<< HEAD
 import type { Config } from '../config/config.js';
-=======
-import { Config } from '../config/config.js';
 import readline from 'node:readline';
->>>>>>> c313c3de
 
 vi.mock('os', async (importOriginal) => {
   const os = await importOriginal<typeof import('os')>();
