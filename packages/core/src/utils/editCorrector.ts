--- conflicted
+++ resolved
@@ -4,21 +4,10 @@
  * SPDX-License-Identifier: Apache-2.0
  */
 
-<<<<<<< HEAD
-import type {
-  Content,
-  GenerateContentConfig,
-  SchemaUnion,
-} from '@google/genai';
-import { Type } from '@google/genai';
+import type { Content, GenerateContentConfig } from '@google/genai';
 import type { GeminiClient } from '../core/client.js';
 import type { EditToolParams } from '../tools/edit.js';
 import { EditTool } from '../tools/edit.js';
-=======
-import { Content, GenerateContentConfig } from '@google/genai';
-import { GeminiClient } from '../core/client.js';
-import { EditToolParams, EditTool } from '../tools/edit.js';
->>>>>>> 4c1c6d2b
 import { WriteFileTool } from '../tools/write-file.js';
 import { ReadFileTool } from '../tools/read-file.js';
 import { ReadManyFilesTool } from '../tools/read-many-files.js';
