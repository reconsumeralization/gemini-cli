--- conflicted
+++ resolved
@@ -16,18 +16,10 @@
 import { renderHook, act } from '@testing-library/react';
 import { useAutoAcceptIndicator } from './useAutoAcceptIndicator.js';
 
-<<<<<<< HEAD
 import type { Config as ActualConfigType } from '@google/gemini-cli-core';
 import { Config, ApprovalMode } from '@google/gemini-cli-core';
-import { useInput, type Key as InkKey } from 'ink';
-=======
-import {
-  Config,
-  Config as ActualConfigType,
-  ApprovalMode,
-} from '@google/gemini-cli-core';
-import { useKeypress, Key } from './useKeypress.js';
->>>>>>> 4c1c6d2b
+import type { Key } from './useKeypress.js';
+import { useKeypress } from './useKeypress.js';
 
 vi.mock('./useKeypress.js');
 
