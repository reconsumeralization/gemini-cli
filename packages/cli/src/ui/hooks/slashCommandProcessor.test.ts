--- conflicted
+++ resolved
@@ -70,21 +70,14 @@
 import { act, renderHook, waitFor } from '@testing-library/react';
 import { vi, describe, it, expect, beforeEach, type Mock } from 'vitest';
 import { useSlashCommandProcessor } from './slashCommandProcessor.js';
-<<<<<<< HEAD
-import type { SlashCommand } from '../commands/types.js';
-import { CommandKind } from '../commands/types.js';
-import type { Config } from '@google/gemini-cli-core';
-import type { LoadedSettings } from '../../config/settings.js';
-=======
-import {
+import type {
   CommandContext,
-  CommandKind,
   ConfirmShellCommandsActionReturn,
   SlashCommand,
 } from '../commands/types.js';
+import { CommandKind } from '../commands/types.js';
 import { ToolConfirmationOutcome } from '@google/gemini-cli-core';
-import { LoadedSettings } from '../../config/settings.js';
->>>>>>> 4c1c6d2b
+import type { LoadedSettings } from '../../config/settings.js';
 import { MessageType } from '../types.js';
 import { BuiltinCommandLoader } from '../../services/BuiltinCommandLoader.js';
 import { FileCommandLoader } from '../../services/FileCommandLoader.js';
