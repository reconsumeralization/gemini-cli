/**
 * @license
 * Copyright 2025 Google LLC
 * SPDX-License-Identifier: Apache-2.0
 */

import { useCallback, useMemo, useEffect, useState } from 'react';
import { type PartListUnion } from '@google/genai';
import process from 'node:process';
import { UseHistoryManagerReturn } from './useHistoryManager.js';
import { useStateAndRef } from './useStateAndRef.js';
import {
  Config,
  GitService,
  Logger,
  logSlashCommand,
  SlashCommandEvent,
  ToolConfirmationOutcome,
} from '@google/gemini-cli-core';
import { useSessionStats } from '../contexts/SessionContext.js';
import {
  Message,
  MessageType,
  HistoryItemWithoutId,
  HistoryItem,
  SlashCommandProcessorResult,
} from '../types.js';
import { LoadedSettings } from '../../config/settings.js';
import { type CommandContext, type SlashCommand } from '../commands/types.js';
import { CommandService } from '../../services/CommandService.js';
import { BuiltinCommandLoader } from '../../services/BuiltinCommandLoader.js';
import { FileCommandLoader } from '../../services/FileCommandLoader.js';
import { McpPromptLoader } from '../../services/McpPromptLoader.js';

/**
 * Hook to define and process slash commands (e.g., /help, /clear).
 */
export const useSlashCommandProcessor = (
  config: Config | null,
  settings: LoadedSettings,
  addItem: UseHistoryManagerReturn['addItem'],
  clearItems: UseHistoryManagerReturn['clearItems'],
  loadHistory: UseHistoryManagerReturn['loadHistory'],
  refreshStatic: () => void,
  onDebugMessage: (message: string) => void,
  openThemeDialog: () => void,
  openAuthDialog: () => void,
  openEditorDialog: () => void,
  toggleCorgiMode: () => void,
  setQuittingMessages: (message: HistoryItem[]) => void,
  openPrivacyNotice: () => void,
  toggleVimEnabled: () => Promise<boolean>,
  setIsProcessing: (isProcessing: boolean) => void,
  setGeminiMdFileCount: (count: number) => void,
) => {
  const session = useSessionStats();
  const [commands, setCommands] = useState<readonly SlashCommand[]>([]);
  const [shellConfirmationRequest, setShellConfirmationRequest] =
    useState<null | {
      commands: string[];
      onConfirm: (
        outcome: ToolConfirmationOutcome,
        approvedCommands?: string[],
      ) => void;
    }>(null);
  const [sessionShellAllowlist, setSessionShellAllowlist] = useState(
    new Set<string>(),
  );
  const gitService = useMemo(() => {
    if (!config?.getProjectRoot()) {
      return;
    }
    return new GitService(config.getProjectRoot());
  }, [config]);

  const logger = useMemo(() => {
    const l = new Logger(config?.getSessionId() || '');
    // The logger's initialize is async, but we can create the instance
    // synchronously. Commands that use it will await its initialization.
    return l;
  }, [config]);

  const [pendingCompressionItemRef, setPendingCompressionItem] =
    useStateAndRef<HistoryItemWithoutId | null>(null);

  const pendingHistoryItems = useMemo(() => {
    const items: HistoryItemWithoutId[] = [];
    if (pendingCompressionItemRef.current != null) {
      items.push(pendingCompressionItemRef.current);
    }
    return items;
  }, [pendingCompressionItemRef]);

  const addMessage = useCallback(
    (message: Message) => {
      // Convert Message to HistoryItemWithoutId
      let historyItemContent: HistoryItemWithoutId;
      if (message.type === MessageType.ABOUT) {
        historyItemContent = {
          type: 'about',
          cliVersion: message.cliVersion,
          osVersion: message.osVersion,
          sandboxEnv: message.sandboxEnv,
          modelVersion: message.modelVersion,
          selectedAuthType: message.selectedAuthType,
          gcpProject: message.gcpProject,
        };
      } else if (message.type === MessageType.HELP) {
        historyItemContent = {
          type: 'help',
          timestamp: message.timestamp,
        };
      } else if (message.type === MessageType.STATS) {
        historyItemContent = {
          type: 'stats',
          duration: message.duration,
        };
      } else if (message.type === MessageType.MODEL_STATS) {
        historyItemContent = {
          type: 'model_stats',
        };
      } else if (message.type === MessageType.TOOL_STATS) {
        historyItemContent = {
          type: 'tool_stats',
        };
      } else if (message.type === MessageType.QUIT) {
        historyItemContent = {
          type: 'quit',
          duration: message.duration,
        };
      } else if (message.type === MessageType.COMPRESSION) {
        historyItemContent = {
          type: 'compression',
          compression: message.compression,
        };
      } else {
        historyItemContent = {
          type: message.type,
          text: message.content,
        };
      }
      addItem(historyItemContent, message.timestamp.getTime());
    },
    [addItem],
  );
  const commandContext = useMemo(
    (): CommandContext => ({
      services: {
        config,
        settings,
        git: gitService,
        logger,
      },
      ui: {
        addItem,
        clear: () => {
          clearItems();
          console.clear();
          refreshStatic();
        },
        loadHistory,
        setDebugMessage: onDebugMessage,
        pendingItem: pendingCompressionItemRef.current,
        setPendingItem: setPendingCompressionItem,
        toggleCorgiMode,
        toggleVimEnabled,
        setGeminiMdFileCount,
      },
      session: {
        stats: session.stats,
        sessionShellAllowlist,
      },
    }),
    [
      config,
      settings,
      gitService,
      logger,
      loadHistory,
      addItem,
      clearItems,
      refreshStatic,
      session.stats,
      onDebugMessage,
      pendingCompressionItemRef,
      setPendingCompressionItem,
      toggleCorgiMode,
      toggleVimEnabled,
      sessionShellAllowlist,
      setGeminiMdFileCount,
    ],
  );

  const ideMode = config?.getIdeMode();

  useEffect(() => {
    const controller = new AbortController();
    const load = async () => {
      const loaders = [
        new McpPromptLoader(config),
        new BuiltinCommandLoader(config),
        new FileCommandLoader(config),
      ];
      const commandService = await CommandService.create(
        loaders,
        controller.signal,
      );
      setCommands(commandService.getCommands());
    };

    load();

    return () => {
      controller.abort();
    };
  }, [config, ideMode]);

  const handleSlashCommand = useCallback(
    async (
      rawQuery: PartListUnion,
      oneTimeShellAllowlist?: Set<string>,
    ): Promise<SlashCommandProcessorResult | false> => {
      setIsProcessing(true);
      try {
        if (typeof rawQuery !== 'string') {
          return false;
        }

        const trimmed = rawQuery.trim();
        if (!trimmed.startsWith('/') && !trimmed.startsWith('?')) {
          return false;
        }

        const userMessageTimestamp = Date.now();
        addItem(
          { type: MessageType.USER, text: trimmed },
          userMessageTimestamp,
        );

        const parts = trimmed.substring(1).trim().split(/\s+/);
        const commandPath = parts.filter((p) => p); // The parts of the command, e.g., ['memory', 'add']

        let currentCommands = commands;
        let commandToExecute: SlashCommand | undefined;
        let pathIndex = 0;
        const canonicalPath: string[] = [];

        for (const part of commandPath) {
          // TODO: For better performance and architectural clarity, this two-pass
          // search could be replaced. A more optimal approach would be to
          // pre-compute a single lookup map in `CommandService.ts` that resolves
          // all name and alias conflicts during the initial loading phase. The
          // processor would then perform a single, fast lookup on that map.

          // First pass: check for an exact match on the primary command name.
          let foundCommand = currentCommands.find((cmd) => cmd.name === part);

          // Second pass: if no primary name matches, check for an alias.
          if (!foundCommand) {
            foundCommand = currentCommands.find((cmd) =>
              cmd.altNames?.includes(part),
            );
          }

          if (foundCommand) {
            commandToExecute = foundCommand;
            canonicalPath.push(foundCommand.name);
            pathIndex++;
            if (foundCommand.subCommands) {
              currentCommands = foundCommand.subCommands;
            } else {
              break;
            }
          } else {
            break;
          }
        }

        if (commandToExecute) {
          const args = parts.slice(pathIndex).join(' ');

          if (commandToExecute.action) {
            if (config) {
              const resolvedCommandPath = canonicalPath;
              const event = new SlashCommandEvent(
                resolvedCommandPath[0],
                resolvedCommandPath.length > 1
                  ? resolvedCommandPath.slice(1).join(' ')
                  : undefined,
              );
              logSlashCommand(config, event);
            }

            const fullCommandContext: CommandContext = {
              ...commandContext,
              invocation: {
                raw: trimmed,
                name: commandToExecute.name,
                args,
              },
            };

            // If a one-time list is provided for a "Proceed" action, temporarily
            // augment the session allowlist for this single execution.
            if (oneTimeShellAllowlist && oneTimeShellAllowlist.size > 0) {
              fullCommandContext.session = {
                ...fullCommandContext.session,
                sessionShellAllowlist: new Set([
                  ...fullCommandContext.session.sessionShellAllowlist,
                  ...oneTimeShellAllowlist,
                ]),
              };
            }

            const result = await commandToExecute.action(
              fullCommandContext,
              args,
            );

            if (result) {
              switch (result.type) {
                case 'tool':
                  return {
                    type: 'schedule_tool',
                    toolName: result.toolName,
                    toolArgs: result.toolArgs,
                  };
                case 'message':
                  addItem(
                    {
                      type:
                        result.messageType === 'error'
                          ? MessageType.ERROR
                          : MessageType.INFO,
                      text: result.content,
                    },
                    Date.now(),
                  );
                  return { type: 'handled' };
                case 'dialog':
                  switch (result.dialog) {
                    case 'auth':
                      openAuthDialog();
                      return { type: 'handled' };
                    case 'theme':
                      openThemeDialog();
                      return { type: 'handled' };
                    case 'editor':
                      openEditorDialog();
                      return { type: 'handled' };
                    case 'privacy':
                      openPrivacyNotice();
                      return { type: 'handled' };
                    default: {
                      const unhandled: never = result.dialog;
                      throw new Error(
                        `Unhandled slash command result: ${unhandled}`,
                      );
                    }
                  }
                case 'load_history': {
                  await config
                    ?.getGeminiClient()
                    ?.setHistory(result.clientHistory);
                  fullCommandContext.ui.clear();
                  result.history.forEach((item, index) => {
                    fullCommandContext.ui.addItem(item, index);
                  });
                  return { type: 'handled' };
                }
                case 'quit':
                  setQuittingMessages(result.messages);
                  setTimeout(() => {
                    process.exit(0);
                  }, 100);
                  return { type: 'handled' };

                case 'submit_prompt':
                  return {
                    type: 'submit_prompt',
                    content: result.content,
                  };
                case 'confirm_shell_commands': {
                  const { outcome, approvedCommands } = await new Promise<{
                    outcome: ToolConfirmationOutcome;
                    approvedCommands?: string[];
                  }>((resolve) => {
                    setShellConfirmationRequest({
                      commands: result.commandsToConfirm,
                      onConfirm: (
                        resolvedOutcome,
                        resolvedApprovedCommands,
                      ) => {
                        setShellConfirmationRequest(null); // Close the dialog
                        resolve({
                          outcome: resolvedOutcome,
                          approvedCommands: resolvedApprovedCommands,
                        });
                      },
                    });
                  });

                  if (
                    outcome === ToolConfirmationOutcome.Cancel ||
                    !approvedCommands ||
                    approvedCommands.length === 0
                  ) {
                    return { type: 'handled' };
                  }

                  if (outcome === ToolConfirmationOutcome.ProceedAlways) {
                    setSessionShellAllowlist(
                      (prev) => new Set([...prev, ...approvedCommands]),
                    );
                  }
<<<<<<< HEAD
                }
              } else {
                // Use cyan color for the tool name even when not showing descriptions
                message += `  - \u001b[36m${tool.displayName}\u001b[0m\n`;
              }
            });
          } else {
            message += '  No tools available\n';
          }
          message += '\n';

          // Make sure to reset any ANSI formatting at the end to prevent it from affecting the terminal
          message += '\u001b[0m';

          addMessage({
            type: MessageType.INFO,
            content: message,
            timestamp: new Date(),
          });
        },
      },
      {
        name: 'corgi',
        action: (_mainCommand, _subCommand, _args) => {
          toggleCorgiMode();
        },
      },
      {
        name: 'about',
        description: 'show version info',
        action: async (_mainCommand, _subCommand, _args) => {
          const osVersion = process.platform;
          let sandboxEnv = 'no sandbox';
          if (process.env.SANDBOX && process.env.SANDBOX !== 'sandbox-exec') {
            sandboxEnv = process.env.SANDBOX;
          } else if (process.env.SANDBOX === 'sandbox-exec') {
            sandboxEnv = `sandbox-exec (${
              process.env.SEATBELT_PROFILE || 'unknown'
            })`;
          }
          const modelVersion = config?.getModel() || 'Unknown';
          const cliVersion = await getCliVersion();
          const selectedAuthType = settings.merged.selectedAuthType || '';
          const gcpProject = process.env.GOOGLE_CLOUD_PROJECT || process.env.GOOGLE_CLOUD_PROJECT_ID || '';
          addMessage({
            type: MessageType.ABOUT,
            timestamp: new Date(),
            cliVersion,
            osVersion,
            sandboxEnv,
            modelVersion,
            selectedAuthType,
            gcpProject,
          });
        },
      },
      {
        name: 'bug',
        description: 'submit a bug report',
        action: async (_mainCommand, _subCommand, args) => {
          let bugDescription = _subCommand || '';
          if (args) {
            bugDescription += ` ${args}`;
          }
          bugDescription = bugDescription.trim();

          const osVersion = `${process.platform} ${process.version}`;
          let sandboxEnv = 'no sandbox';
          if (process.env.SANDBOX && process.env.SANDBOX !== 'sandbox-exec') {
            sandboxEnv = process.env.SANDBOX.replace(/^gemini-(?:code-)?/, '');
          } else if (process.env.SANDBOX === 'sandbox-exec') {
            sandboxEnv = `sandbox-exec (${
              process.env.SEATBELT_PROFILE || 'unknown'
            })`;
          }
          const modelVersion = config?.getModel() || 'Unknown';
          const cliVersion = await getCliVersion();
          const memoryUsage = formatMemoryUsage(process.memoryUsage().rss);

          const info = `
*   **CLI Version:** ${cliVersion}
*   **Git Commit:** ${GIT_COMMIT_INFO}
*   **Operating System:** ${osVersion}
*   **Sandbox Environment:** ${sandboxEnv}
*   **Model Version:** ${modelVersion}
*   **Memory Usage:** ${memoryUsage}
`;
=======
>>>>>>> aab85066

                  return await handleSlashCommand(
                    result.originalInvocation.raw,
                    // Pass the approved commands as a one-time grant for this execution.
                    new Set(approvedCommands),
                  );
                }
                default: {
                  const unhandled: never = result;
                  throw new Error(
                    `Unhandled slash command result: ${unhandled}`,
                  );
                }
              }
            }

            return { type: 'handled' };
          } else if (commandToExecute.subCommands) {
            const helpText = `Command '/${commandToExecute.name}' requires a subcommand. Available:\n${commandToExecute.subCommands
              .map((sc) => `  - ${sc.name}: ${sc.description || ''}`)
              .join('\n')}`;
            addMessage({
              type: MessageType.INFO,
              content: helpText,
              timestamp: new Date(),
            });
            return { type: 'handled' };
          }
        }

        addMessage({
          type: MessageType.ERROR,
          content: `Unknown command: ${trimmed}`,
          timestamp: new Date(),
        });
        return { type: 'handled' };
      } catch (e) {
        addItem(
          {
            type: MessageType.ERROR,
            text: e instanceof Error ? e.message : String(e),
          },
          Date.now(),
        );
        return { type: 'handled' };
      } finally {
        setIsProcessing(false);
      }
    },
    [
      config,
      addItem,
      openAuthDialog,
      commands,
      commandContext,
      addMessage,
      openThemeDialog,
      openPrivacyNotice,
      openEditorDialog,
      setQuittingMessages,
      setShellConfirmationRequest,
      setSessionShellAllowlist,
      setIsProcessing,
    ],
  );

  return {
    handleSlashCommand,
    slashCommands: commands,
    pendingHistoryItems,
    commandContext,
    shellConfirmationRequest,
  };
};<|MERGE_RESOLUTION|>--- conflicted
+++ resolved
@@ -413,7 +413,6 @@
                       (prev) => new Set([...prev, ...approvedCommands]),
                     );
                   }
-<<<<<<< HEAD
                 }
               } else {
                 // Use cyan color for the tool name even when not showing descriptions
@@ -501,8 +500,6 @@
 *   **Model Version:** ${modelVersion}
 *   **Memory Usage:** ${memoryUsage}
 `;
-=======
->>>>>>> aab85066
 
                   return await handleSlashCommand(
                     result.originalInvocation.raw,
