/**
 * @license
 * Copyright 2025 Google LLC
 * SPDX-License-Identifier: Apache-2.0
 */

import { getCliVersion } from '../../utils/version.js';
<<<<<<< HEAD
import type { SlashCommand } from './types.js';
=======
import { CommandKind, SlashCommand } from './types.js';
>>>>>>> 7c3a8407
import process from 'node:process';
import { MessageType, type HistoryItemAbout } from '../types.js';

export const aboutCommand: SlashCommand = {
  name: 'about',
  description: 'show version info',
  kind: CommandKind.BUILT_IN,
  action: async (context) => {
    const osVersion = process.platform;
    let sandboxEnv = 'no sandbox';
    if (process.env.SANDBOX && process.env.SANDBOX !== 'sandbox-exec') {
      sandboxEnv = process.env.SANDBOX;
    } else if (process.env.SANDBOX === 'sandbox-exec') {
      sandboxEnv = `sandbox-exec (${
        process.env.SEATBELT_PROFILE || 'unknown'
      })`;
    }
    const modelVersion = context.services.config?.getModel() || 'Unknown';
    const cliVersion = await getCliVersion();
    const selectedAuthType =
      context.services.settings.merged.selectedAuthType || '';
    const gcpProject = process.env.GOOGLE_CLOUD_PROJECT || '';

    const aboutItem: Omit<HistoryItemAbout, 'id'> = {
      type: MessageType.ABOUT,
      cliVersion,
      osVersion,
      sandboxEnv,
      modelVersion,
      selectedAuthType,
      gcpProject,
    };

    context.ui.addItem(aboutItem, Date.now());
  },
};<|MERGE_RESOLUTION|>--- conflicted
+++ resolved
@@ -5,11 +5,8 @@
  */
 
 import { getCliVersion } from '../../utils/version.js';
-<<<<<<< HEAD
 import type { SlashCommand } from './types.js';
-=======
-import { CommandKind, SlashCommand } from './types.js';
->>>>>>> 7c3a8407
+import { CommandKind } from './types.js';
 import process from 'node:process';
 import { MessageType, type HistoryItemAbout } from '../types.js';
 
