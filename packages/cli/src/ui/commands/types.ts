--- conflicted
+++ resolved
@@ -4,22 +4,12 @@
  * SPDX-License-Identifier: Apache-2.0
  */
 
-<<<<<<< HEAD
 import type { Content } from '@google/genai';
-import type { HistoryItemWithoutId } from '../types.js';
+import type { HistoryItemWithoutId , HistoryItem } from '../types.js';
 import type { Config, GitService, Logger } from '@google/gemini-cli-core';
 import type { LoadedSettings } from '../../config/settings.js';
 import type { UseHistoryManagerReturn } from '../hooks/useHistoryManager.js';
 import type { SessionStatsState } from '../contexts/SessionContext.js';
-=======
-import { Content } from '@google/genai';
-import { HistoryItemWithoutId } from '../types.js';
-import { Config, GitService, Logger } from '@google/gemini-cli-core';
-import { LoadedSettings } from '../../config/settings.js';
-import { UseHistoryManagerReturn } from '../hooks/useHistoryManager.js';
-import type { HistoryItem } from '../types.js';
-import { SessionStatsState } from '../contexts/SessionContext.js';
->>>>>>> 7c3a8407
 
 // Grouped dependencies for clarity and easier mocking
 export interface CommandContext {
