--- conflicted
+++ resolved
@@ -4,13 +4,9 @@
  * SPDX-License-Identifier: Apache-2.0
  */
 
-<<<<<<< HEAD
-import type { OpenDialogActionReturn, SlashCommand } from './types.js';
+import type { SlashCommand } from './types.js';
 import { CommandKind } from './types.js';
-=======
-import { CommandKind, SlashCommand } from './types.js';
 import { MessageType, type HistoryItemHelp } from '../types.js';
->>>>>>> 4c1c6d2b
 
 export const helpCommand: SlashCommand = {
   name: 'help',
