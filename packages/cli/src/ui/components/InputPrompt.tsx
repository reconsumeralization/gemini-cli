/**
 * @license
 * Copyright 2025 Google LLC
 * SPDX-License-Identifier: Apache-2.0
 */

<<<<<<< HEAD
import type React from 'react';
import { useCallback, useEffect, useState } from 'react';
=======
import React, { useCallback, useEffect, useState, useRef } from 'react';
>>>>>>> 4c1c6d2b
import { Box, Text } from 'ink';
import { theme } from '../semantic-colors.js';
import { SuggestionsDisplay } from './SuggestionsDisplay.js';
import { useInputHistory } from '../hooks/useInputHistory.js';
<<<<<<< HEAD
import type { TextBuffer } from './shared/text-buffer.js';
=======
import { TextBuffer, logicalPosToOffset } from './shared/text-buffer.js';
>>>>>>> 4c1c6d2b
import { cpSlice, cpLen, toCodePoints } from '../utils/textUtils.js';
import chalk from 'chalk';
import stringWidth from 'string-width';
import { useShellHistory } from '../hooks/useShellHistory.js';
<<<<<<< HEAD
import { useCompletion } from '../hooks/useCompletion.js';
import type { Key } from '../hooks/useKeypress.js';
import { useKeypress } from '../hooks/useKeypress.js';
import { isAtCommand, isSlashCommand } from '../utils/commandUtils.js';
import type { CommandContext, SlashCommand } from '../commands/types.js';
import type { Config } from '@google/gemini-cli-core';
=======
import { useReverseSearchCompletion } from '../hooks/useReverseSearchCompletion.js';
import { useCommandCompletion } from '../hooks/useCommandCompletion.js';
import { useKeypress, Key } from '../hooks/useKeypress.js';
import { keyMatchers, Command } from '../keyMatchers.js';
import { CommandContext, SlashCommand } from '../commands/types.js';
import { Config } from '@google/gemini-cli-core';
>>>>>>> 4c1c6d2b
import {
  clipboardHasImage,
  saveClipboardImage,
  cleanupOldClipboardImages,
} from '../utils/clipboardUtils.js';
import * as path from 'path';
import { SCREEN_READER_USER_PREFIX } from '../constants.js';

export interface InputPromptProps {
  buffer: TextBuffer;
  onSubmit: (value: string) => void;
  userMessages: readonly string[];
  onClearScreen: () => void;
  config: Config;
  slashCommands: readonly SlashCommand[];
  commandContext: CommandContext;
  placeholder?: string;
  focus?: boolean;
  inputWidth: number;
  suggestionsWidth: number;
  shellModeActive: boolean;
  setShellModeActive: (value: boolean) => void;
  onEscapePromptChange?: (showPrompt: boolean) => void;
  vimHandleInput?: (key: Key) => boolean;
}

export const InputPrompt: React.FC<InputPromptProps> = ({
  buffer,
  onSubmit,
  userMessages,
  onClearScreen,
  config,
  slashCommands,
  commandContext,
  placeholder = '  Type your message or @path/to/file',
  focus = true,
  inputWidth,
  suggestionsWidth,
  shellModeActive,
  setShellModeActive,
  onEscapePromptChange,
  vimHandleInput,
}) => {
  const [justNavigatedHistory, setJustNavigatedHistory] = useState(false);
  const [escPressCount, setEscPressCount] = useState(0);
  const [showEscapePrompt, setShowEscapePrompt] = useState(false);
  const escapeTimerRef = useRef<NodeJS.Timeout | null>(null);

  const [dirs, setDirs] = useState<readonly string[]>(
    config.getWorkspaceContext().getDirectories(),
  );
  const dirsChanged = config.getWorkspaceContext().getDirectories();
  useEffect(() => {
    if (dirs.length !== dirsChanged.length) {
      setDirs(dirsChanged);
    }
  }, [dirs.length, dirsChanged]);
  const [reverseSearchActive, setReverseSearchActive] = useState(false);
  const [textBeforeReverseSearch, setTextBeforeReverseSearch] = useState('');
  const [cursorPosition, setCursorPosition] = useState<[number, number]>([
    0, 0,
  ]);
  const shellHistory = useShellHistory(config.getProjectRoot(), config.storage);
  const historyData = shellHistory.history;

  const completion = useCommandCompletion(
    buffer,
    dirs,
    config.getTargetDir(),
    slashCommands,
    commandContext,
    reverseSearchActive,
    config,
  );

  const reverseSearchCompletion = useReverseSearchCompletion(
    buffer,
    historyData,
    reverseSearchActive,
  );
  const resetCompletionState = completion.resetCompletionState;
  const resetReverseSearchCompletionState =
    reverseSearchCompletion.resetCompletionState;

  const resetEscapeState = useCallback(() => {
    if (escapeTimerRef.current) {
      clearTimeout(escapeTimerRef.current);
      escapeTimerRef.current = null;
    }
    setEscPressCount(0);
    setShowEscapePrompt(false);
  }, []);

  // Notify parent component about escape prompt state changes
  useEffect(() => {
    if (onEscapePromptChange) {
      onEscapePromptChange(showEscapePrompt);
    }
  }, [showEscapePrompt, onEscapePromptChange]);

  // Clear escape prompt timer on unmount
  useEffect(
    () => () => {
      if (escapeTimerRef.current) {
        clearTimeout(escapeTimerRef.current);
      }
    },
    [],
  );

  const handleSubmitAndClear = useCallback(
    (submittedValue: string) => {
      if (shellModeActive) {
        shellHistory.addCommandToHistory(submittedValue);
      }
      // Clear the buffer *before* calling onSubmit to prevent potential re-submission
      // if onSubmit triggers a re-render while the buffer still holds the old value.
      buffer.setText('');
      onSubmit(submittedValue);
      resetCompletionState();
      resetReverseSearchCompletionState();
    },
    [
      onSubmit,
      buffer,
      resetCompletionState,
      shellModeActive,
      shellHistory,
      resetReverseSearchCompletionState,
    ],
  );

  const customSetTextAndResetCompletionSignal = useCallback(
    (newText: string) => {
      buffer.setText(newText);
      setJustNavigatedHistory(true);
    },
    [buffer, setJustNavigatedHistory],
  );

  const inputHistory = useInputHistory({
    userMessages,
    onSubmit: handleSubmitAndClear,
    isActive:
      (!completion.showSuggestions || completion.suggestions.length === 1) &&
      !shellModeActive,
    currentQuery: buffer.text,
    onChange: customSetTextAndResetCompletionSignal,
  });

  // Effect to reset completion if history navigation just occurred and set the text
  useEffect(() => {
    if (justNavigatedHistory) {
      resetCompletionState();
      resetReverseSearchCompletionState();
      setJustNavigatedHistory(false);
    }
  }, [
    justNavigatedHistory,
    buffer.text,
    resetCompletionState,
    setJustNavigatedHistory,
    resetReverseSearchCompletionState,
  ]);

  // Handle clipboard image pasting with Ctrl+V
  const handleClipboardImage = useCallback(async () => {
    try {
      if (await clipboardHasImage()) {
        const imagePath = await saveClipboardImage(config.getTargetDir());
        if (imagePath) {
          // Clean up old images
          cleanupOldClipboardImages(config.getTargetDir()).catch(() => {
            // Ignore cleanup errors
          });

          // Get relative path from current directory
          const relativePath = path.relative(config.getTargetDir(), imagePath);

          // Insert @path reference at cursor position
          const insertText = `@${relativePath}`;
          const currentText = buffer.text;
          const [row, col] = buffer.cursor;

          // Calculate offset from row/col
          let offset = 0;
          for (let i = 0; i < row; i++) {
            offset += buffer.lines[i].length + 1; // +1 for newline
          }
          offset += col;

          // Add spaces around the path if needed
          let textToInsert = insertText;
          const charBefore = offset > 0 ? currentText[offset - 1] : '';
          const charAfter =
            offset < currentText.length ? currentText[offset] : '';

          if (charBefore && charBefore !== ' ' && charBefore !== '\n') {
            textToInsert = ' ' + textToInsert;
          }
          if (!charAfter || (charAfter !== ' ' && charAfter !== '\n')) {
            textToInsert = textToInsert + ' ';
          }

          // Insert at cursor position
          buffer.replaceRangeByOffset(offset, offset, textToInsert);
        }
      }
    } catch (error) {
      console.error('Error handling clipboard image:', error);
    }
  }, [buffer, config]);

  const handleInput = useCallback(
    (key: Key) => {
      /// We want to handle paste even when not focused to support drag and drop.
      if (!focus && !key.paste) {
        return;
      }

      if (key.paste) {
        // Ensure we never accidentally interpret paste as regular input.
        buffer.handleInput(key);
        return;
      }

      if (vimHandleInput && vimHandleInput(key)) {
        return;
      }

      // Reset ESC count and hide prompt on any non-ESC key
      if (key.name !== 'escape') {
        if (escPressCount > 0 || showEscapePrompt) {
          resetEscapeState();
        }
      }

      if (
        key.sequence === '!' &&
        buffer.text === '' &&
        !completion.showSuggestions
      ) {
        setShellModeActive(!shellModeActive);
        buffer.setText(''); // Clear the '!' from input
        return;
      }

      if (keyMatchers[Command.ESCAPE](key)) {
        if (reverseSearchActive) {
          setReverseSearchActive(false);
          reverseSearchCompletion.resetCompletionState();
          buffer.setText(textBeforeReverseSearch);
          const offset = logicalPosToOffset(
            buffer.lines,
            cursorPosition[0],
            cursorPosition[1],
          );
          buffer.moveToOffset(offset);
          return;
        }
        if (shellModeActive) {
          setShellModeActive(false);
          resetEscapeState();
          return;
        }

        if (completion.showSuggestions) {
          completion.resetCompletionState();
          resetEscapeState();
          return;
        }

        // Handle double ESC for clearing input
        if (escPressCount === 0) {
          if (buffer.text === '') {
            return;
          }
          setEscPressCount(1);
          setShowEscapePrompt(true);
          if (escapeTimerRef.current) {
            clearTimeout(escapeTimerRef.current);
          }
          escapeTimerRef.current = setTimeout(() => {
            resetEscapeState();
          }, 500);
        } else {
          // clear input and immediately reset state
          buffer.setText('');
          resetCompletionState();
          resetEscapeState();
        }
        return;
      }

      if (shellModeActive && keyMatchers[Command.REVERSE_SEARCH](key)) {
        setReverseSearchActive(true);
        setTextBeforeReverseSearch(buffer.text);
        setCursorPosition(buffer.cursor);
        return;
      }

      if (keyMatchers[Command.CLEAR_SCREEN](key)) {
        onClearScreen();
        return;
      }

      if (reverseSearchActive) {
        const {
          activeSuggestionIndex,
          navigateUp,
          navigateDown,
          showSuggestions,
          suggestions,
        } = reverseSearchCompletion;

        if (showSuggestions) {
          if (keyMatchers[Command.NAVIGATION_UP](key)) {
            navigateUp();
            return;
          }
          if (keyMatchers[Command.NAVIGATION_DOWN](key)) {
            navigateDown();
            return;
          }
          if (keyMatchers[Command.ACCEPT_SUGGESTION_REVERSE_SEARCH](key)) {
            reverseSearchCompletion.handleAutocomplete(activeSuggestionIndex);
            reverseSearchCompletion.resetCompletionState();
            setReverseSearchActive(false);
            return;
          }
        }

        if (keyMatchers[Command.SUBMIT_REVERSE_SEARCH](key)) {
          const textToSubmit =
            showSuggestions && activeSuggestionIndex > -1
              ? suggestions[activeSuggestionIndex].value
              : buffer.text;
          handleSubmitAndClear(textToSubmit);
          reverseSearchCompletion.resetCompletionState();
          setReverseSearchActive(false);
          return;
        }

        // Prevent up/down from falling through to regular history navigation
        if (
          keyMatchers[Command.NAVIGATION_UP](key) ||
          keyMatchers[Command.NAVIGATION_DOWN](key)
        ) {
          return;
        }
      }

      // If the command is a perfect match, pressing enter should execute it.
      if (completion.isPerfectMatch && keyMatchers[Command.RETURN](key)) {
        handleSubmitAndClear(buffer.text);
        return;
      }

      if (completion.showSuggestions) {
        if (completion.suggestions.length > 1) {
          if (keyMatchers[Command.COMPLETION_UP](key)) {
            completion.navigateUp();
            return;
          }
          if (keyMatchers[Command.COMPLETION_DOWN](key)) {
            completion.navigateDown();
            return;
          }
        }

        if (keyMatchers[Command.ACCEPT_SUGGESTION](key)) {
          if (completion.suggestions.length > 0) {
            const targetIndex =
              completion.activeSuggestionIndex === -1
                ? 0 // Default to the first if none is active
                : completion.activeSuggestionIndex;
            if (targetIndex < completion.suggestions.length) {
              completion.handleAutocomplete(targetIndex);
            }
          }
          return;
        }
      }

      // Handle Tab key for ghost text acceptance
      if (
        key.name === 'tab' &&
        !completion.showSuggestions &&
        completion.promptCompletion.text
      ) {
        completion.promptCompletion.accept();
        return;
      }

      if (!shellModeActive) {
        if (keyMatchers[Command.HISTORY_UP](key)) {
          inputHistory.navigateUp();
          return;
        }
        if (keyMatchers[Command.HISTORY_DOWN](key)) {
          inputHistory.navigateDown();
          return;
        }
        // Handle arrow-up/down for history on single-line or at edges
        if (
          keyMatchers[Command.NAVIGATION_UP](key) &&
          (buffer.allVisualLines.length === 1 ||
            (buffer.visualCursor[0] === 0 && buffer.visualScrollRow === 0))
        ) {
          inputHistory.navigateUp();
          return;
        }
        if (
          keyMatchers[Command.NAVIGATION_DOWN](key) &&
          (buffer.allVisualLines.length === 1 ||
            buffer.visualCursor[0] === buffer.allVisualLines.length - 1)
        ) {
          inputHistory.navigateDown();
          return;
        }
      } else {
        // Shell History Navigation
        if (keyMatchers[Command.NAVIGATION_UP](key)) {
          const prevCommand = shellHistory.getPreviousCommand();
          if (prevCommand !== null) buffer.setText(prevCommand);
          return;
        }
        if (keyMatchers[Command.NAVIGATION_DOWN](key)) {
          const nextCommand = shellHistory.getNextCommand();
          if (nextCommand !== null) buffer.setText(nextCommand);
          return;
        }
      }

      if (keyMatchers[Command.SUBMIT](key)) {
        if (buffer.text.trim()) {
          const [row, col] = buffer.cursor;
          const line = buffer.lines[row];
          const charBefore = col > 0 ? cpSlice(line, col - 1, col) : '';
          if (charBefore === '\\') {
            buffer.backspace();
            buffer.newline();
          } else {
            handleSubmitAndClear(buffer.text);
          }
        }
        return;
      }

      // Newline insertion
      if (keyMatchers[Command.NEWLINE](key)) {
        buffer.newline();
        return;
      }

      // Ctrl+A (Home) / Ctrl+E (End)
      if (keyMatchers[Command.HOME](key)) {
        buffer.move('home');
        return;
      }
      if (keyMatchers[Command.END](key)) {
        buffer.move('end');
        return;
      }
      // Ctrl+C (Clear input)
      if (keyMatchers[Command.CLEAR_INPUT](key)) {
        if (buffer.text.length > 0) {
          buffer.setText('');
          resetCompletionState();
        }
        return;
      }

      // Kill line commands
      if (keyMatchers[Command.KILL_LINE_RIGHT](key)) {
        buffer.killLineRight();
        return;
      }
      if (keyMatchers[Command.KILL_LINE_LEFT](key)) {
        buffer.killLineLeft();
        return;
      }

      // External editor
      if (keyMatchers[Command.OPEN_EXTERNAL_EDITOR](key)) {
        buffer.openInExternalEditor();
        return;
      }

      // Ctrl+V for clipboard image paste
      if (keyMatchers[Command.PASTE_CLIPBOARD_IMAGE](key)) {
        handleClipboardImage();
        return;
      }

      // Fall back to the text buffer's default input handling for all other keys
      buffer.handleInput(key);

      // Clear ghost text when user types regular characters (not navigation/control keys)
      if (
        completion.promptCompletion.text &&
        key.sequence &&
        key.sequence.length === 1 &&
        !key.ctrl &&
        !key.meta
      ) {
        completion.promptCompletion.clear();
      }
    },
    [
      focus,
      buffer,
      completion,
      shellModeActive,
      setShellModeActive,
      onClearScreen,
      inputHistory,
      handleSubmitAndClear,
      shellHistory,
      reverseSearchCompletion,
      handleClipboardImage,
      resetCompletionState,
      escPressCount,
      showEscapePrompt,
      resetEscapeState,
      vimHandleInput,
      reverseSearchActive,
      textBeforeReverseSearch,
      cursorPosition,
    ],
  );

  useKeypress(handleInput, {
    isActive: true,
  });

  const linesToRender = buffer.viewportVisualLines;
  const [cursorVisualRowAbsolute, cursorVisualColAbsolute] =
    buffer.visualCursor;
  const scrollVisualRow = buffer.visualScrollRow;

  const getGhostTextLines = useCallback(() => {
    if (
      !completion.promptCompletion.text ||
      !buffer.text ||
      !completion.promptCompletion.text.startsWith(buffer.text)
    ) {
      return { inlineGhost: '', additionalLines: [] };
    }

    const ghostSuffix = completion.promptCompletion.text.slice(
      buffer.text.length,
    );
    if (!ghostSuffix) {
      return { inlineGhost: '', additionalLines: [] };
    }

    const currentLogicalLine = buffer.lines[buffer.cursor[0]] || '';
    const cursorCol = buffer.cursor[1];

    const textBeforeCursor = cpSlice(currentLogicalLine, 0, cursorCol);
    const usedWidth = stringWidth(textBeforeCursor);
    const remainingWidth = Math.max(0, inputWidth - usedWidth);

    const ghostTextLinesRaw = ghostSuffix.split('\n');
    const firstLineRaw = ghostTextLinesRaw.shift() || '';

    let inlineGhost = '';
    let remainingFirstLine = '';

    if (stringWidth(firstLineRaw) <= remainingWidth) {
      inlineGhost = firstLineRaw;
    } else {
      const words = firstLineRaw.split(' ');
      let currentLine = '';
      let wordIdx = 0;
      for (const word of words) {
        const prospectiveLine = currentLine ? `${currentLine} ${word}` : word;
        if (stringWidth(prospectiveLine) > remainingWidth) {
          break;
        }
        currentLine = prospectiveLine;
        wordIdx++;
      }
      inlineGhost = currentLine;
      if (words.length > wordIdx) {
        remainingFirstLine = words.slice(wordIdx).join(' ');
      }
    }

    const linesToWrap = [];
    if (remainingFirstLine) {
      linesToWrap.push(remainingFirstLine);
    }
    linesToWrap.push(...ghostTextLinesRaw);
    const remainingGhostText = linesToWrap.join('\n');

    const additionalLines: string[] = [];
    if (remainingGhostText) {
      const textLines = remainingGhostText.split('\n');
      for (const textLine of textLines) {
        const words = textLine.split(' ');
        let currentLine = '';

        for (const word of words) {
          const prospectiveLine = currentLine ? `${currentLine} ${word}` : word;
          const prospectiveWidth = stringWidth(prospectiveLine);

          if (prospectiveWidth > inputWidth) {
            if (currentLine) {
              additionalLines.push(currentLine);
            }

            let wordToProcess = word;
            while (stringWidth(wordToProcess) > inputWidth) {
              let part = '';
              const wordCP = toCodePoints(wordToProcess);
              let partWidth = 0;
              let splitIndex = 0;
              for (let i = 0; i < wordCP.length; i++) {
                const char = wordCP[i];
                const charWidth = stringWidth(char);
                if (partWidth + charWidth > inputWidth) {
                  break;
                }
                part += char;
                partWidth += charWidth;
                splitIndex = i + 1;
              }
              additionalLines.push(part);
              wordToProcess = cpSlice(wordToProcess, splitIndex);
            }
            currentLine = wordToProcess;
          } else {
            currentLine = prospectiveLine;
          }
        }
        if (currentLine) {
          additionalLines.push(currentLine);
        }
      }
    }

    return { inlineGhost, additionalLines };
  }, [
    completion.promptCompletion.text,
    buffer.text,
    buffer.lines,
    buffer.cursor,
    inputWidth,
  ]);

  const { inlineGhost, additionalLines } = getGhostTextLines();

  return (
    <>
      <Box
        borderStyle="round"
        borderColor={
          shellModeActive ? theme.status.warning : theme.border.focused
        }
        paddingX={1}
      >
        <Text
          color={shellModeActive ? theme.status.warning : theme.text.accent}
        >
          {shellModeActive ? (
            reverseSearchActive ? (
              <Text
                color={theme.text.link}
                aria-label={SCREEN_READER_USER_PREFIX}
              >
                (r:){' '}
              </Text>
            ) : (
              '! '
            )
          ) : (
            '> '
          )}
        </Text>
        <Box flexGrow={1} flexDirection="column">
          {buffer.text.length === 0 && placeholder ? (
            focus ? (
              <Text>
                {chalk.inverse(placeholder.slice(0, 1))}
                <Text color={theme.text.secondary}>{placeholder.slice(1)}</Text>
              </Text>
            ) : (
              <Text color={theme.text.secondary}>{placeholder}</Text>
            )
          ) : (
            linesToRender
              .map((lineText, visualIdxInRenderedSet) => {
                const cursorVisualRow =
                  cursorVisualRowAbsolute - scrollVisualRow;
                let display = cpSlice(lineText, 0, inputWidth);

                const isOnCursorLine =
                  focus && visualIdxInRenderedSet === cursorVisualRow;
                const currentLineGhost = isOnCursorLine ? inlineGhost : '';

                const ghostWidth = stringWidth(currentLineGhost);

                if (focus && visualIdxInRenderedSet === cursorVisualRow) {
                  const relativeVisualColForHighlight = cursorVisualColAbsolute;

                  if (relativeVisualColForHighlight >= 0) {
                    if (relativeVisualColForHighlight < cpLen(display)) {
                      const charToHighlight =
                        cpSlice(
                          display,
                          relativeVisualColForHighlight,
                          relativeVisualColForHighlight + 1,
                        ) || ' ';
                      const highlighted = chalk.inverse(charToHighlight);
                      display =
                        cpSlice(display, 0, relativeVisualColForHighlight) +
                        highlighted +
                        cpSlice(display, relativeVisualColForHighlight + 1);
                    } else if (
                      relativeVisualColForHighlight === cpLen(display)
                    ) {
                      if (!currentLineGhost) {
                        display = display + chalk.inverse(' ');
                      }
                    }
                  }
                }

                const showCursorBeforeGhost =
                  focus &&
                  visualIdxInRenderedSet === cursorVisualRow &&
                  cursorVisualColAbsolute ===
                    // eslint-disable-next-line no-control-regex
                    cpLen(display.replace(/\x1b\[[0-9;]*m/g, '')) &&
                  currentLineGhost;

                const actualDisplayWidth = stringWidth(display);
                const cursorWidth = showCursorBeforeGhost ? 1 : 0;
                const totalContentWidth =
                  actualDisplayWidth + cursorWidth + ghostWidth;
                const trailingPadding = Math.max(
                  0,
                  inputWidth - totalContentWidth,
                );

                return (
                  <Text key={`line-${visualIdxInRenderedSet}`}>
                    {display}
                    {showCursorBeforeGhost && chalk.inverse(' ')}
                    {currentLineGhost && (
                      <Text color={theme.text.secondary}>
                        {currentLineGhost}
                      </Text>
                    )}
                    {trailingPadding > 0 && ' '.repeat(trailingPadding)}
                  </Text>
                );
              })
              .concat(
                additionalLines.map((ghostLine, index) => {
                  const padding = Math.max(
                    0,
                    inputWidth - stringWidth(ghostLine),
                  );
                  return (
                    <Text
                      key={`ghost-line-${index}`}
                      color={theme.text.secondary}
                    >
                      {ghostLine}
                      {' '.repeat(padding)}
                    </Text>
                  );
                }),
              )
          )}
        </Box>
      </Box>
      {completion.showSuggestions && (
        <Box paddingRight={2}>
          <SuggestionsDisplay
            suggestions={completion.suggestions}
            activeIndex={completion.activeSuggestionIndex}
            isLoading={completion.isLoadingSuggestions}
            width={suggestionsWidth}
            scrollOffset={completion.visibleStartIndex}
            userInput={buffer.text}
          />
        </Box>
      )}
      {reverseSearchActive && (
        <Box paddingRight={2}>
          <SuggestionsDisplay
            suggestions={reverseSearchCompletion.suggestions}
            activeIndex={reverseSearchCompletion.activeSuggestionIndex}
            isLoading={reverseSearchCompletion.isLoadingSuggestions}
            width={suggestionsWidth}
            scrollOffset={reverseSearchCompletion.visibleStartIndex}
            userInput={buffer.text}
          />
        </Box>
      )}
    </>
  );
};<|MERGE_RESOLUTION|>--- conflicted
+++ resolved
@@ -4,40 +4,25 @@
  * SPDX-License-Identifier: Apache-2.0
  */
 
-<<<<<<< HEAD
 import type React from 'react';
-import { useCallback, useEffect, useState } from 'react';
-=======
-import React, { useCallback, useEffect, useState, useRef } from 'react';
->>>>>>> 4c1c6d2b
+import { useCallback, useEffect, useState, useRef } from 'react';
 import { Box, Text } from 'ink';
 import { theme } from '../semantic-colors.js';
 import { SuggestionsDisplay } from './SuggestionsDisplay.js';
 import { useInputHistory } from '../hooks/useInputHistory.js';
-<<<<<<< HEAD
 import type { TextBuffer } from './shared/text-buffer.js';
-=======
-import { TextBuffer, logicalPosToOffset } from './shared/text-buffer.js';
->>>>>>> 4c1c6d2b
+import { logicalPosToOffset } from './shared/text-buffer.js';
 import { cpSlice, cpLen, toCodePoints } from '../utils/textUtils.js';
 import chalk from 'chalk';
 import stringWidth from 'string-width';
 import { useShellHistory } from '../hooks/useShellHistory.js';
-<<<<<<< HEAD
-import { useCompletion } from '../hooks/useCompletion.js';
+import { useReverseSearchCompletion } from '../hooks/useReverseSearchCompletion.js';
+import { useCommandCompletion } from '../hooks/useCommandCompletion.js';
 import type { Key } from '../hooks/useKeypress.js';
 import { useKeypress } from '../hooks/useKeypress.js';
-import { isAtCommand, isSlashCommand } from '../utils/commandUtils.js';
+import { keyMatchers, Command } from '../keyMatchers.js';
 import type { CommandContext, SlashCommand } from '../commands/types.js';
 import type { Config } from '@google/gemini-cli-core';
-=======
-import { useReverseSearchCompletion } from '../hooks/useReverseSearchCompletion.js';
-import { useCommandCompletion } from '../hooks/useCommandCompletion.js';
-import { useKeypress, Key } from '../hooks/useKeypress.js';
-import { keyMatchers, Command } from '../keyMatchers.js';
-import { CommandContext, SlashCommand } from '../commands/types.js';
-import { Config } from '@google/gemini-cli-core';
->>>>>>> 4c1c6d2b
 import {
   clipboardHasImage,
   saveClipboardImage,
