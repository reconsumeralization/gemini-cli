/**
 * @license
 * Copyright 2025 Google LLC
 * SPDX-License-Identifier: Apache-2.0
 */

<<<<<<< HEAD
import type React from 'react';
import { Box, Text, useInput } from 'ink';
import { DiffRenderer } from './DiffRenderer.js';
import { Colors } from '../../colors.js';
import type {
=======
import React from 'react';
import { Box, Text } from 'ink';
import { DiffRenderer } from './DiffRenderer.js';
import { Colors } from '../../colors.js';
import { RenderInline } from '../../utils/InlineMarkdownRenderer.js';
import {
>>>>>>> 4c1c6d2b
  ToolCallConfirmationDetails,
  ToolExecuteConfirmationDetails,
  ToolMcpConfirmationDetails,
  Config,
} from '@google/gemini-cli-core';
import { ToolConfirmationOutcome } from '@google/gemini-cli-core';
import type { RadioSelectItem } from '../shared/RadioButtonSelect.js';
import { RadioButtonSelect } from '../shared/RadioButtonSelect.js';
import { MaxSizedBox } from '../shared/MaxSizedBox.js';
import { useKeypress } from '../../hooks/useKeypress.js';

export interface ToolConfirmationMessageProps {
  confirmationDetails: ToolCallConfirmationDetails;
  config?: Config;
  isFocused?: boolean;
  availableTerminalHeight?: number;
  terminalWidth: number;
}

export const ToolConfirmationMessage: React.FC<
  ToolConfirmationMessageProps
> = ({
  confirmationDetails,
  config,
  isFocused = true,
  availableTerminalHeight,
  terminalWidth,
}) => {
  const { onConfirm } = confirmationDetails;
  const childWidth = terminalWidth - 2; // 2 for padding

  const handleConfirm = async (outcome: ToolConfirmationOutcome) => {
    if (confirmationDetails.type === 'edit') {
      const ideClient = config?.getIdeClient();
      if (config?.getIdeMode()) {
        const cliOutcome =
          outcome === ToolConfirmationOutcome.Cancel ? 'rejected' : 'accepted';
        await ideClient?.resolveDiffFromCli(
          confirmationDetails.filePath,
          cliOutcome,
        );
      }
    }
    onConfirm(outcome);
  };

  useKeypress(
    (key) => {
      if (!isFocused) return;
      if (key.name === 'escape' || (key.ctrl && key.name === 'c')) {
        handleConfirm(ToolConfirmationOutcome.Cancel);
      }
    },
    { isActive: isFocused },
  );

  const handleSelect = (item: ToolConfirmationOutcome) => handleConfirm(item);

  let bodyContent: React.ReactNode | null = null; // Removed contextDisplay here
  let question: string;

  const options: Array<RadioSelectItem<ToolConfirmationOutcome>> = new Array<
    RadioSelectItem<ToolConfirmationOutcome>
  >();

  // Body content is now the DiffRenderer, passing filename to it
  // The bordered box is removed from here and handled within DiffRenderer

  function availableBodyContentHeight() {
    if (options.length === 0) {
      // This should not happen in practice as options are always added before this is called.
      throw new Error('Options not provided for confirmation message');
    }

    if (availableTerminalHeight === undefined) {
      return undefined;
    }

    // Calculate the vertical space (in lines) consumed by UI elements
    // surrounding the main body content.
    const PADDING_OUTER_Y = 2; // Main container has `padding={1}` (top & bottom).
    const MARGIN_BODY_BOTTOM = 1; // margin on the body container.
    const HEIGHT_QUESTION = 1; // The question text is one line.
    const MARGIN_QUESTION_BOTTOM = 1; // Margin on the question container.
    const HEIGHT_OPTIONS = options.length; // Each option in the radio select takes one line.

    const surroundingElementsHeight =
      PADDING_OUTER_Y +
      MARGIN_BODY_BOTTOM +
      HEIGHT_QUESTION +
      MARGIN_QUESTION_BOTTOM +
      HEIGHT_OPTIONS;
    return Math.max(availableTerminalHeight - surroundingElementsHeight, 1);
  }

  if (confirmationDetails.type === 'edit') {
    if (confirmationDetails.isModifying) {
      return (
        <Box
          minWidth="90%"
          borderStyle="round"
          borderColor={Colors.Gray}
          justifyContent="space-around"
          padding={1}
          overflow="hidden"
        >
          <Text>Modify in progress: </Text>
          <Text color={Colors.AccentGreen}>
            Save and close external editor to continue
          </Text>
        </Box>
      );
    }

    question = `Apply this change?`;
    options.push(
      {
        label: 'Yes, allow once',
        value: ToolConfirmationOutcome.ProceedOnce,
      },
      {
        label: 'Yes, allow always',
        value: ToolConfirmationOutcome.ProceedAlways,
      },
    );
    if (config?.getIdeMode()) {
      options.push({
        label: 'No (esc)',
        value: ToolConfirmationOutcome.Cancel,
      });
    } else {
      options.push({
        label: 'Modify with external editor',
        value: ToolConfirmationOutcome.ModifyWithEditor,
      });
      options.push({
        label: 'No, suggest changes (esc)',
        value: ToolConfirmationOutcome.Cancel,
      });
    }

    bodyContent = (
      <DiffRenderer
        diffContent={confirmationDetails.fileDiff}
        filename={confirmationDetails.fileName}
        availableTerminalHeight={availableBodyContentHeight()}
        terminalWidth={childWidth}
      />
    );
  } else if (confirmationDetails.type === 'exec') {
    const executionProps =
      confirmationDetails as ToolExecuteConfirmationDetails;

    question = `Allow execution of: '${executionProps.rootCommand}'?`;
    options.push(
      {
        label: `Yes, allow once`,
        value: ToolConfirmationOutcome.ProceedOnce,
      },
      {
        label: `Yes, allow always ...`,
        value: ToolConfirmationOutcome.ProceedAlways,
      },
      {
        label: 'No, suggest changes (esc)',
        value: ToolConfirmationOutcome.Cancel,
      },
    );

    let bodyContentHeight = availableBodyContentHeight();
    if (bodyContentHeight !== undefined) {
      bodyContentHeight -= 2; // Account for padding;
    }
    bodyContent = (
      <Box flexDirection="column">
        <Box paddingX={1} marginLeft={1}>
          <MaxSizedBox
            maxHeight={bodyContentHeight}
            maxWidth={Math.max(childWidth - 4, 1)}
          >
            <Box>
              <Text color={Colors.AccentCyan}>{executionProps.command}</Text>
            </Box>
          </MaxSizedBox>
        </Box>
      </Box>
    );
  } else if (confirmationDetails.type === 'info') {
    const infoProps = confirmationDetails;
    const displayUrls =
      infoProps.urls &&
      !(infoProps.urls.length === 1 && infoProps.urls[0] === infoProps.prompt);

    question = `Do you want to proceed?`;
    options.push(
      {
        label: 'Yes, allow once',
        value: ToolConfirmationOutcome.ProceedOnce,
      },
      {
        label: 'Yes, allow always',
        value: ToolConfirmationOutcome.ProceedAlways,
      },
      {
        label: 'No, suggest changes (esc)',
        value: ToolConfirmationOutcome.Cancel,
      },
    );

    bodyContent = (
      <Box flexDirection="column" paddingX={1} marginLeft={1}>
        <Text color={Colors.AccentCyan}>
          <RenderInline text={infoProps.prompt} />
        </Text>
        {displayUrls && infoProps.urls && infoProps.urls.length > 0 && (
          <Box flexDirection="column" marginTop={1}>
            <Text>URLs to fetch:</Text>
            {infoProps.urls.map((url) => (
              <Text key={url}>
                {' '}
                - <RenderInline text={url} />
              </Text>
            ))}
          </Box>
        )}
      </Box>
    );
  } else {
    // mcp tool confirmation
    const mcpProps = confirmationDetails as ToolMcpConfirmationDetails;

    bodyContent = (
      <Box flexDirection="column" paddingX={1} marginLeft={1}>
        <Text color={Colors.AccentCyan}>MCP Server: {mcpProps.serverName}</Text>
        <Text color={Colors.AccentCyan}>Tool: {mcpProps.toolName}</Text>
      </Box>
    );

    question = `Allow execution of MCP tool "${mcpProps.toolName}" from server "${mcpProps.serverName}"?`;
    options.push(
      {
        label: 'Yes, allow once',
        value: ToolConfirmationOutcome.ProceedOnce,
      },
      {
        label: `Yes, always allow tool "${mcpProps.toolName}" from server "${mcpProps.serverName}"`,
        value: ToolConfirmationOutcome.ProceedAlwaysTool, // Cast until types are updated
      },
      {
        label: `Yes, always allow all tools from server "${mcpProps.serverName}"`,
        value: ToolConfirmationOutcome.ProceedAlwaysServer,
      },
      {
        label: 'No, suggest changes (esc)',
        value: ToolConfirmationOutcome.Cancel,
      },
    );
  }

  return (
    <Box flexDirection="column" padding={1} width={childWidth}>
      {/* Body Content (Diff Renderer or Command Info) */}
      {/* No separate context display here anymore for edits */}
      <Box flexGrow={1} flexShrink={1} overflow="hidden" marginBottom={1}>
        {bodyContent}
      </Box>

      {/* Confirmation Question */}
      <Box marginBottom={1} flexShrink={0}>
        <Text wrap="truncate">{question}</Text>
      </Box>

      {/* Select Input for Options */}
      <Box flexShrink={0}>
        <RadioButtonSelect
          items={options}
          onSelect={handleSelect}
          isFocused={isFocused}
        />
      </Box>
    </Box>
  );
};<|MERGE_RESOLUTION|>--- conflicted
+++ resolved
@@ -4,20 +4,12 @@
  * SPDX-License-Identifier: Apache-2.0
  */
 
-<<<<<<< HEAD
 import type React from 'react';
-import { Box, Text, useInput } from 'ink';
-import { DiffRenderer } from './DiffRenderer.js';
-import { Colors } from '../../colors.js';
-import type {
-=======
-import React from 'react';
 import { Box, Text } from 'ink';
 import { DiffRenderer } from './DiffRenderer.js';
 import { Colors } from '../../colors.js';
 import { RenderInline } from '../../utils/InlineMarkdownRenderer.js';
-import {
->>>>>>> 4c1c6d2b
+import type {
   ToolCallConfirmationDetails,
   ToolExecuteConfirmationDetails,
   ToolMcpConfirmationDetails,
