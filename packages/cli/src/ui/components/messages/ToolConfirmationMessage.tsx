--- conflicted
+++ resolved
@@ -7,12 +7,8 @@
 import React from 'react';
 import { Box, Text } from 'ink';
 import { DiffRenderer } from './DiffRenderer.js';
-<<<<<<< HEAD
+import { RenderInline } from '../../utils/InlineMarkdownRenderer.js';
 import { theme } from '../../semantic-colors.js';
-=======
-import { Colors } from '../../colors.js';
-import { RenderInline } from '../../utils/InlineMarkdownRenderer.js';
->>>>>>> ec0d9f4f
 import {
   ToolCallConfirmationDetails,
   ToolConfirmationOutcome,
@@ -227,26 +223,16 @@
 
     bodyContent = (
       <Box flexDirection="column" paddingX={1} marginLeft={1}>
-<<<<<<< HEAD
-        <Text color={theme.text.accent}>{infoProps.prompt}</Text>
-=======
-        <Text color={Colors.AccentCyan}>
+        <Text color={theme.text.accent}>
           <RenderInline text={infoProps.prompt} />
         </Text>
->>>>>>> ec0d9f4f
         {displayUrls && infoProps.urls && infoProps.urls.length > 0 && (
           <Box flexDirection="column" marginTop={1}>
             <Text color={theme.text.primary}>URLs to fetch:</Text>
             {infoProps.urls.map((url) => (
-<<<<<<< HEAD
               <Text key={url} color={theme.text.primary}>
                 {' '}
-                - {url}
-=======
-              <Text key={url}>
-                {' '}
                 - <RenderInline text={url} />
->>>>>>> ec0d9f4f
               </Text>
             ))}
           </Box>
