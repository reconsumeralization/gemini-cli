/**
 * @license
 * Copyright 2025 Google LLC
 * SPDX-License-Identifier: Apache-2.0
 */

import * as fs from 'node:fs';
import * as path from 'node:path';
import { homedir } from 'node:os';
import { getErrorMessage, isWithinRoot } from '@google/gemini-cli-core';
import type { Settings } from './settings.js';
import stripJsonComments from 'strip-json-comments';

export const TRUSTED_FOLDERS_FILENAME = 'trustedFolders.json';
export const SETTINGS_DIRECTORY_NAME = '.gemini';
export const USER_SETTINGS_DIR = path.join(homedir(), SETTINGS_DIRECTORY_NAME);
export const USER_TRUSTED_FOLDERS_PATH = path.join(
  USER_SETTINGS_DIR,
  TRUSTED_FOLDERS_FILENAME,
);

export enum TrustLevel {
  TRUST_FOLDER = 'TRUST_FOLDER',
  TRUST_PARENT = 'TRUST_PARENT',
  DO_NOT_TRUST = 'DO_NOT_TRUST',
}

export interface TrustRule {
  path: string;
  trustLevel: TrustLevel;
}

export interface TrustedFoldersError {
  message: string;
  path: string;
}

export interface TrustedFoldersFile {
  config: Record<string, TrustLevel>;
  path: string;
}

export class LoadedTrustedFolders {
  constructor(
    readonly user: TrustedFoldersFile,
    readonly errors: TrustedFoldersError[],
  ) {}

  get rules(): TrustRule[] {
    return Object.entries(this.user.config).map(([path, trustLevel]) => ({
      path,
      trustLevel,
    }));
  }

  /**
   * Returns true or false if the path should be "trusted". This function
   * should only be invoked when the folder trust setting is active.
   *
   * @param location path
   * @returns
   */
  isPathTrusted(location: string): boolean | undefined {
    const trustedPaths: string[] = [];
    const untrustedPaths: string[] = [];

    for (const rule of this.rules) {
      switch (rule.trustLevel) {
        case TrustLevel.TRUST_FOLDER:
          trustedPaths.push(rule.path);
          break;
        case TrustLevel.TRUST_PARENT:
          trustedPaths.push(path.dirname(rule.path));
          break;
        case TrustLevel.DO_NOT_TRUST:
          untrustedPaths.push(rule.path);
          break;
        default:
          // Do nothing for unknown trust levels.
          break;
      }
    }

    for (const trustedPath of trustedPaths) {
      if (isWithinRoot(location, trustedPath)) {
        return true;
      }
    }

    for (const untrustedPath of untrustedPaths) {
      if (path.normalize(location) === path.normalize(untrustedPath)) {
        return false;
      }
    }

    return undefined;
  }

  setValue(path: string, trustLevel: TrustLevel): void {
    this.user.config[path] = trustLevel;
    saveTrustedFolders(this.user);
  }
}

export function loadTrustedFolders(): LoadedTrustedFolders {
  const errors: TrustedFoldersError[] = [];
  const userConfig: Record<string, TrustLevel> = {};

  const userPath = USER_TRUSTED_FOLDERS_PATH;

  // Load user trusted folders
  try {
    if (fs.existsSync(userPath)) {
      const content = fs.readFileSync(userPath, 'utf-8');
      const parsed = JSON.parse(stripJsonComments(content)) as Record<
        string,
        TrustLevel
      >;
      if (parsed) {
        Object.assign(userConfig, parsed);
      }
    }
  } catch (error: unknown) {
    errors.push({
      message: getErrorMessage(error),
      path: userPath,
    });
  }

  return new LoadedTrustedFolders(
    { path: userPath, config: userConfig },
    errors,
  );
}

export function saveTrustedFolders(
  trustedFoldersFile: TrustedFoldersFile,
): void {
  try {
    // Ensure the directory exists
    const dirPath = path.dirname(trustedFoldersFile.path);
    if (!fs.existsSync(dirPath)) {
      fs.mkdirSync(dirPath, { recursive: true });
    }

    fs.writeFileSync(
      trustedFoldersFile.path,
      JSON.stringify(trustedFoldersFile.config, null, 2),
      'utf-8',
    );
  } catch (error) {
    console.error('Error saving trusted folders file:', error);
  }
}

/** Is folder trust feature enabled per the current applied settings */
export function isFolderTrustEnabled(settings: Settings): boolean {
  const folderTrustFeature =
    settings.security?.folderTrust?.featureEnabled ?? false;
  const folderTrustSetting = settings.security?.folderTrust?.enabled ?? true;
  return folderTrustFeature && folderTrustSetting;
}

<<<<<<< HEAD
  // If the folder trust feature isn't explicitly enabled, default behavior is
  // backward compatible (trusted) unless hardened default is requested via env.
  // Set GEMINI_SAFE_TRUST_DEFAULT=1 to default to untrusted.
  if (!folderTrustEnabled) {
    return process.env['GEMINI_SAFE_TRUST_DEFAULT'] === '1' ? false : true;
=======
export function isWorkspaceTrusted(settings: Settings): boolean | undefined {
  if (!isFolderTrustEnabled(settings)) {
    return true;
>>>>>>> 81a7edab
  }

  const folders = loadTrustedFolders();

  if (folders.errors.length > 0) {
    for (const error of folders.errors) {
      console.error(
        `Error loading trusted folders config from ${error.path}: ${error.message}`,
      );
    }
  }

  return folders.isPathTrusted(process.cwd());
}<|MERGE_RESOLUTION|>--- conflicted
+++ resolved
@@ -161,17 +161,12 @@
   return folderTrustFeature && folderTrustSetting;
 }
 
-<<<<<<< HEAD
-  // If the folder trust feature isn't explicitly enabled, default behavior is
-  // backward compatible (trusted) unless hardened default is requested via env.
-  // Set GEMINI_SAFE_TRUST_DEFAULT=1 to default to untrusted.
-  if (!folderTrustEnabled) {
-    return process.env['GEMINI_SAFE_TRUST_DEFAULT'] === '1' ? false : true;
-=======
 export function isWorkspaceTrusted(settings: Settings): boolean | undefined {
   if (!isFolderTrustEnabled(settings)) {
-    return true;
->>>>>>> 81a7edab
+    // If the folder trust feature isn't explicitly enabled, default behavior is
+    // backward compatible (trusted) unless hardened default is requested via env.
+    // Set GEMINI_SAFE_TRUST_DEFAULT=1 to default to untrusted.
+    return process.env['GEMINI_SAFE_TRUST_DEFAULT'] === '1' ? false : true;
   }
 
   const folders = loadTrustedFolders();
